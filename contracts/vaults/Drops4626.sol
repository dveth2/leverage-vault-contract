// SPDX-License-Identifier: BUSL-1.1
pragma solidity 0.8.17;

import "@openzeppelin/contracts-upgradeable/proxy/utils/Initializable.sol";
import "@openzeppelin/contracts-upgradeable/interfaces/IERC4626Upgradeable.sol";
import "@openzeppelin/contracts-upgradeable/token/ERC20/ERC20Upgradeable.sol";
import "@openzeppelin/contracts-upgradeable/token/ERC20/IERC20Upgradeable.sol";
import "@openzeppelin/contracts-upgradeable/security/ReentrancyGuardUpgradeable.sol";
import "@openzeppelin/contracts-upgradeable/access/AccessControlEnumerableUpgradeable.sol";
import "@openzeppelin/contracts-upgradeable/utils/math/MathUpgradeable.sol";

import "../interfaces/IWETH.sol";
import "../interfaces/ICEther.sol";
import "../interfaces/uniswap/IUniswapV2Router02.sol";

interface IComptroller {
    function compAccrued(address) external view returns (uint256);

    function claimComp(address) external;
}

/**
 * @title Storage for Drops4626
 * @author Spice Finance Inc
 */
abstract contract Drops4626Storage {
    /// @notice CEther address
    address public lpTokenAddress;

    /// @dev Token decimals
    uint8 internal _decimals;
}

/**
 * @title More Storage for Bend4626
 * @author Spice Finance Inc
 */
abstract contract MoreDrops4626Storage {
    /// @notice Minimum reward claim amount
    uint256 public minRewardClaim;
}

/**
 * @title ERC4626 Wrapper for Drops CEther
 * @author Spice Finance Inc
 */
contract Drops4626 is
    Drops4626Storage,
    Initializable,
    ERC20Upgradeable,
    ReentrancyGuardUpgradeable,
    AccessControlEnumerableUpgradeable,
    MoreDrops4626Storage
{
    using MathUpgradeable for uint256;

    /*************/
    /* Constants */
    /*************/

    /// @notice Comptroller address
    address public constant COMPTROLLER =
        0xB70FB69a522ed8D4613C4C720F91F93a836EE2f5;

    /// @notice WETH address
    address public constant WETH = 0xC02aaA39b223FE8D0A0e5C4F27eAD9083C756Cc2;

    uint256 public constant ONE_WAD = 1e18;

    IUniswapV2Router02 public constant UNISWAP_V2_ROUTER =
        IUniswapV2Router02(0x7a250d5630B4cF539739dF2C5dAcb4c659F2488D);

    IERC20Upgradeable public constant DROPS =
        IERC20Upgradeable(0x6bB61215298F296C55b19Ad842D3Df69021DA2ef);

    /**********/
    /* Events */
    /**********/

    event Deposit(
        address indexed sender,
        address indexed owner,
        uint256 assets,
        uint256 shares
    );

    event Withdraw(
        address indexed sender,
        address indexed receiver,
        address indexed owner,
        uint256 assets,
        uint256 shares
    );

    /**********/
    /* Errors */
    /**********/

    /// @notice Invalid address (e.g. zero address)
    error InvalidAddress();

    /// @notice Parameter out of bounds
    error ParameterOutOfBounds();

    /// @notice Not enough reward balance
    error NotEnoughRewardBalance();

    /***************/
    /* Constructor */
    /***************/

    /// @notice Drops4626 constructor (for proxy)
    /// @param name_ Receipt token name
    /// @param symbol_ Receipt token symbol
    /// @param lpTokenAddress_ BToken address
    function initialize(
        string calldata name_,
        string calldata symbol_,
        address lpTokenAddress_
    ) external initializer {
        if (lpTokenAddress_ == address(0)) {
            revert InvalidAddress();
        }

        __ERC20_init(name_, symbol_);

        _grantRole(DEFAULT_ADMIN_ROLE, msg.sender);

        lpTokenAddress = lpTokenAddress_;
    }

    /// @custom:oz-upgrades-unsafe-allow constructor
    constructor() {
        _disableInitializers();
    }

    /***********/
    /* Getters */
    /***********/

    /// @notice Get underlying token address
    function asset() external pure returns (address) {
        return WETH;
    }

    /// @notice See {IERC4626-totalAssets}
    function totalAssets() public view returns (uint256) {
        uint256 exchangeRate = _getExchangeRate();
        uint256 lpTokenBalance = IERC20Upgradeable(lpTokenAddress).balanceOf(
            address(this)
        );
        return
            lpTokenBalance.mulDiv(
                exchangeRate,
                ONE_WAD,
                MathUpgradeable.Rounding.Down
            );
    }

    /// @notice See {IERC4626-convertToShares}
    function convertToShares(uint256 assets) external view returns (uint256) {
        return _convertToShares(assets, MathUpgradeable.Rounding.Down);
    }

    /// @notice See {IERC4626-convertToAssets}
    function convertToAssets(uint256 shares) external view returns (uint256) {
        return _convertToAssets(shares, MathUpgradeable.Rounding.Down);
    }

    /// @notice See {IERC4626-maxDeposit}
    function maxDeposit(address) external pure returns (uint256) {
        return type(uint256).max;
    }

    /// @notice See {IERC4626-maxMint}
    function maxMint(address) external pure returns (uint256) {
        return type(uint256).max;
    }

    /// @notice See {IERC4626-maxWithdraw}
    function maxWithdraw(address owner) external view returns (uint256) {
        return
            _convertToAssets(balanceOf(owner), MathUpgradeable.Rounding.Down);
    }

    /// @notice See {IERC4626-maxRedeem}
    function maxRedeem(address owner) external view returns (uint256) {
        return balanceOf(owner);
    }

    /// @notice See {IERC4626-previewDeposit}
    function previewDeposit(uint256 assets) public view returns (uint256) {
        return _convertToShares(assets, MathUpgradeable.Rounding.Down);
    }

    /// @notice See {IERC4626-previewMint}
    function previewMint(uint256 shares) public view returns (uint256) {
        return _convertToAssets(shares, MathUpgradeable.Rounding.Up);
    }

    /// @notice See {IERC4626-previewWithdraw}
    function previewWithdraw(uint256 assets) public view returns (uint256) {
        return _convertToShares(assets, MathUpgradeable.Rounding.Up);
    }

    /// @notice See {IERC4626-previewRedeem}
    function previewRedeem(uint256 shares) public view returns (uint256) {
        return _convertToAssets(shares, MathUpgradeable.Rounding.Down);
    }

    /******************/
    /* User Functions */
    /******************/

    /// @notice Deposits weth into CEther and receive receipt tokens
    /// @param assets The amount of weth being deposited
    /// @param receiver The account that will receive the receipt tokens
    /// @return shares The amount of receipt tokens minted
    function deposit(
        uint256 assets,
        address receiver
    ) external nonReentrant returns (uint256 shares) {
        if (assets == 0) {
            revert ParameterOutOfBounds();
        }
        if (receiver == address(0)) {
            revert InvalidAddress();
        }

        shares = previewDeposit(assets);

        _deposit(assets, shares, receiver);
    }

    /// @notice Deposits weth into CEther and receive receipt tokens
    /// @param shares The amount of receipt tokens to mint
    /// @param receiver The account that will receive the receipt tokens
    /// @return assets The amount of weth deposited
    function mint(
        uint256 shares,
        address receiver
    ) external nonReentrant returns (uint256 assets) {
        if (shares == 0) {
            revert ParameterOutOfBounds();
        }
        if (receiver == address(0)) {
            revert InvalidAddress();
        }

        assets = previewMint(shares);

        _deposit(assets, shares, receiver);
    }

    /// @notice Withdraw weth from the pool
    /// @param assets The amount of weth being withdrawn
    /// @param receiver The account that will receive weth
    /// @param owner The account that will pay receipt tokens
    function withdraw(
        uint256 assets,
        address receiver,
        address owner
    ) external nonReentrant returns (uint256 shares) {
        if (receiver == address(0)) {
            revert InvalidAddress();
        }
        if (assets == 0) {
            revert ParameterOutOfBounds();
        }

        shares = previewWithdraw(assets);

        _withdraw(msg.sender, receiver, owner, assets, shares);
    }

    /***********/
    /* Setters */
    /***********/

    /// @notice Set the minimum reward claim amount
    /// @param _minRewardClaim Minimum reward claim amount
    function setMinRewardClaim(
        uint256 _minRewardClaim
    ) external onlyRole(DEFAULT_ADMIN_ROLE) {
        minRewardClaim = _minRewardClaim;
    }

    /********************/
    /* Reward Functions */
    /********************/

    /// @notice Return the pending reward balance
    /// @return rewardBalance Pending reward balance
    function getRewardsBalance() public view returns (uint256) {
        return IComptroller(COMPTROLLER).compAccrued(address(this));
    }

    /// @notice Claim pending rewards
    function claimReward() external onlyRole(DEFAULT_ADMIN_ROLE) {
        uint256 rewardBalance = getRewardsBalance();
        if (rewardBalance < minRewardClaim) {
            revert NotEnoughRewardBalance();
        }
        IComptroller(COMPTROLLER).claimComp(address(this));

        DROPS.approve(address(UNISWAP_V2_ROUTER), rewardBalance);
        address[] memory path = new address[](2);
        path[0] = address(DROPS);
        path[1] = WETH;
        uint256[] memory amounts = UNISWAP_V2_ROUTER.swapExactTokensForETH(
            rewardBalance,
            0,
            path,
            address(this),
            block.timestamp
        );

        // get cether contract
        ICEther cEther = ICEther(lpTokenAddress);

        // mint ctoken
        cEther.mint{value: amounts[1]}();
    }

    /// @notice Withdraw weth from the pool
    /// @param shares The amount of receipt tokens being burnt
    /// @param receiver The account that will receive weth
    /// @param owner The account that will pay receipt tokens
    function redeem(
        uint256 shares,
        address receiver,
        address owner
    ) external nonReentrant returns (uint256 assets) {
        if (receiver == address(0)) {
            revert InvalidAddress();
        }
        if (shares == 0) {
            revert ParameterOutOfBounds();
        }

        assets = previewRedeem(shares);

        _withdraw(msg.sender, receiver, owner, assets, shares);
    }

    /*****************************/
    /* Internal Helper Functions */
    /*****************************/

    /// @dev Get estimated share amount for assets
    /// @param assets Asset token amount
    /// @param rounding Rounding mode
    /// @return shares Share amount
    function _convertToShares(
        uint256 assets,
        MathUpgradeable.Rounding rounding
    ) internal view returns (uint256 shares) {
        uint256 supply = totalSupply();
        return
            (assets == 0 || supply == 0)
                ? assets
                : assets.mulDiv(supply, totalAssets(), rounding);
    }

    /// @dev Get estimated share amount for assets
    /// @param shares Share amount
    /// @param rounding Rounding mode
    /// @return assets Asset token amount
    function _convertToAssets(
        uint256 shares,
        MathUpgradeable.Rounding rounding
    ) internal view returns (uint256 assets) {
        uint256 supply = totalSupply();
        return
            (supply == 0)
                ? shares
                : shares.mulDiv(totalAssets(), supply, rounding);
    }

    /// @dev Get Exchange Rate
    function _getExchangeRate() internal view returns (uint256) {
        return ICEther(lpTokenAddress).exchangeRateStored();
    }

    /// @dev Deposit/mint common workflow.
    function _deposit(
        uint256 assets,
        uint256 shares,
        address receiver
    ) internal {
        // load weth
        IWETH weth = IWETH(WETH);

        // receive weth from msg.sender
        weth.transferFrom(msg.sender, address(this), assets);

        // transfer weth to eth
        weth.withdraw(assets);

        // get cether contract
        ICEther cEther = ICEther(lpTokenAddress);

        // mint ctoken
        cEther.mint{value: assets}();

        // Mint receipt tokens to receiver
        _mint(receiver, shares);

        emit Deposit(msg.sender, receiver, assets, shares);
    }

    /// @dev Withdraw/redeem common workflow.
    function _withdraw(
        address caller,
        address receiver,
        address owner,
        uint256 assets,
        uint256 shares
    ) internal {
        if (caller != owner) {
            _spendAllowance(owner, caller, shares);
        }

        // Burn receipt tokens from owner
        _burn(owner, shares);

        // get cether contract
        ICEther cEther = ICEther(lpTokenAddress);

        // trade ctokens for eth
<<<<<<< HEAD
        cEther.redeemUnderlying(previewRedeem(shares));
=======
        cEther.redeemUnderlying(assets);
>>>>>>> 2b8b2a8a

        // load weth
        IWETH weth = IWETH(WETH);

        // trade eth from weth
        weth.deposit{value: assets}();

        // transfer weth to receiver
        weth.transfer(receiver, assets);

        emit Withdraw(msg.sender, receiver, owner, assets, shares);
    }

    /*************/
    /* Fallbacks */
    /*************/

    receive() external payable {}
}<|MERGE_RESOLUTION|>--- conflicted
+++ resolved
@@ -428,11 +428,7 @@
         ICEther cEther = ICEther(lpTokenAddress);
 
         // trade ctokens for eth
-<<<<<<< HEAD
-        cEther.redeemUnderlying(previewRedeem(shares));
-=======
         cEther.redeemUnderlying(assets);
->>>>>>> 2b8b2a8a
 
         // load weth
         IWETH weth = IWETH(WETH);
