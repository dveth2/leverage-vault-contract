// SPDX-License-Identifier: BUSL-1.1
pragma solidity ^0.8.17;

import "@openzeppelin/contracts-upgradeable/proxy/utils/Initializable.sol";
import "@openzeppelin/contracts-upgradeable/access/AccessControlEnumerableUpgradeable.sol";
import "@openzeppelin/contracts-upgradeable/security/PausableUpgradeable.sol";
import "@openzeppelin/contracts-upgradeable/security/ReentrancyGuardUpgradeable.sol";
import "@openzeppelin/contracts-upgradeable/utils/cryptography/EIP712Upgradeable.sol";
import "@openzeppelin/contracts-upgradeable/utils/CountersUpgradeable.sol";
import "@openzeppelin/contracts-upgradeable/token/ERC721/IERC721Upgradeable.sol";
import "@openzeppelin/contracts-upgradeable/token/ERC20/IERC20Upgradeable.sol";
import "@openzeppelin/contracts-upgradeable/token/ERC20/utils/SafeERC20Upgradeable.sol";
import "@openzeppelin/contracts-upgradeable/utils/structs/EnumerableSetUpgradeable.sol";
import "@openzeppelin/contracts/interfaces/IERC1271.sol";
import "@openzeppelin/contracts/utils/cryptography/ECDSA.sol";
import "@openzeppelin/contracts/token/ERC721/utils/ERC721Holder.sol";

import "../interfaces/ISpiceLending.sol";
import "../interfaces/INote.sol";

interface ISpiceFiNFT4626 {
    function asset() external view returns (address);

    function tokenShares(uint256 tokenId) external view returns (uint256);

    function previewRedeem(
        uint256 shares
    ) external view returns (uint256 assets);

    function deposit(
        uint256 tokenId,
        uint256 assets
    ) external returns (uint256 shares);

    function depositETH(
        uint256 tokenId
    ) external payable returns (uint256 shares);

    function withdraw(
        uint256 tokenId,
        uint256 assets,
        address receiver
    ) external returns (uint256 shares);

    function withdrawETH(
        uint256 tokenId,
        uint256 assets,
        address receiver
    ) external returns (uint256 shares);
}

/**
 * @title Storage for SpiceLending
 * @author Spice Finance Inc
 */
abstract contract SpiceLendingStorage {
    /// @notice loan id tracker
    CountersUpgradeable.Counter internal loanIdTracker;

    /// @notice keep track of loans
    mapping(uint256 => LibLoan.LoanData) public loans;

    /// @notice Lender Note
    INote public lenderNote;

    /// @notice Borrwoer Note
    INote public borrowerNote;

    /// @notice Interest fee rate
    uint256 public interestFee;

    /// @notice Liquidation ratio
    uint256 public liquidationRatio;

    /// @notice Liquidation fee
    uint256 public liquidationFeeRatio;

    /// @notice Loan ratio
    uint256 public loanRatio;

    /// @notice Signature used
    mapping(bytes32 => bool) public signatureUsed;

    /// @notice Collateral contract => Collateral Id => Loan Id
    mapping(address => mapping(uint256 => uint256)) public collateralToLoanId;

    /// @notice Borrower => List of loan ids
    mapping(address => EnumerableSetUpgradeable.UintSet) internal activeLoans;
}

/**
 * @title SpiceLending
 * @author Spice Finance Inc
 */
contract SpiceLending is
    ISpiceLending,
    Initializable,
    AccessControlEnumerableUpgradeable,
    PausableUpgradeable,
    ReentrancyGuardUpgradeable,
    EIP712Upgradeable,
    ERC721Holder,
    SpiceLendingStorage
{
    using CountersUpgradeable for CountersUpgradeable.Counter;
    using SafeERC20Upgradeable for IERC20Upgradeable;
    using EnumerableSetUpgradeable for EnumerableSetUpgradeable.UintSet;

    /*************/
    /* Constants */
    /*************/

    /// @notice Spice role
    bytes32 public constant SPICE_ROLE = keccak256("SPICE_ROLE");

    /// @notice Spice NFT role
    bytes32 public constant SPICE_NFT_ROLE = keccak256("SPICE_NFT_ROLE");

    /// @notice Signer role
    bytes32 public constant SIGNER_ROLE = keccak256("SIGNER_ROLE");

    /// @notice Interest denominator
    uint256 public constant DENOMINATOR = 10000;

    /// @notice Seconds per year
    uint256 public constant ONE_YEAR = 365 days;

    /**********/
    /* Errors */
    /**********/

    /// @notice LoanTerms expired
    error LoanTermsExpired();

    /// @notice Invalid loan terms
    error InvalidLoanTerms();

    /// @notice Invalid address (e.g. zero address)
    error InvalidAddress();

    /// @notice Parameter out of bounds
    error ParameterOutOfBounds();

    /// @notice Invalid Signature
    error InvalidSignature();

    /// @notice Invalid Signer
    error InvalidSigner();

    /// @notice Invalid msg.sender
    error InvalidMsgSender();

    /// @notice Invalid Loan State
    /// @param state Current loan state
    error InvalidState(LibLoan.LoanState state);

    /// @notice Loan Ended
    error NotLiquidatible();

    /// @notice Signature Used
    error SignatureUsed(bytes signature);

    /// @notice loanAmount Exceeds Max LTV
    error LoanAmountExceeded();

    /// @notice Signer not enabled
    error SignerNotEnabled();

    /***************/
    /* Constructor */
    /***************/

    /// @notice SpiceLending constructor (for proxy)
    /// @param _signer Signer address
    /// @param _lenderNote Lender note contract address
    /// @param _borrowerNote Borrower note contract address
    /// @param _interestFee Interest fee rate
    /// @param _liquidationRatio Liquidation ratio
    /// @param _liquidationFeeRatio Liquidation fee
    /// @param _loanRatio Loan ratio
    function initialize(
        address _signer,
        INote _lenderNote,
        INote _borrowerNote,
        uint256 _interestFee,
        uint256 _liquidationRatio,
        uint256 _liquidationFeeRatio,
        uint256 _loanRatio,
        address _feeRecipient
    ) external initializer {
        if (_signer == address(0)) {
            revert InvalidAddress();
        }
        if (address(_lenderNote) == address(0)) {
            revert InvalidAddress();
        }
        if (address(_borrowerNote) == address(0)) {
            revert InvalidAddress();
        }
        if (_interestFee > DENOMINATOR) {
            revert ParameterOutOfBounds();
        }
        if (_liquidationRatio > DENOMINATOR) {
            revert ParameterOutOfBounds();
        }
        if (_liquidationFeeRatio > DENOMINATOR) {
            revert ParameterOutOfBounds();
        }
        if (_feeRecipient == address(0)) {
            revert InvalidAddress();
        }

        __EIP712_init("Spice Finance", "1");

        _grantRole(DEFAULT_ADMIN_ROLE, msg.sender);
        _grantRole(SIGNER_ROLE, _signer);
        _grantRole(SPICE_ROLE, _feeRecipient);

        lenderNote = _lenderNote;
        borrowerNote = _borrowerNote;
        interestFee = _interestFee;
        liquidationRatio = _liquidationRatio;
        liquidationFeeRatio = _liquidationFeeRatio;
        loanRatio = _loanRatio;
    }

    /// @custom:oz-upgrades-unsafe-allow constructor
    constructor() {
        _disableInitializers();
    }

    /***********/
    /* Setters */
    /***********/

    /// @notice Set the interest fee rate
    ///
    /// Emits a {InterestFeeUpdated} event.
    ///
    /// @param _interestFee Interest fee rate
    function setInterestFee(
        uint256 _interestFee
    ) external onlyRole(DEFAULT_ADMIN_ROLE) {
        if (_interestFee > DENOMINATOR) {
            revert ParameterOutOfBounds();
        }
        interestFee = _interestFee;

        emit InterestFeeUpdated(_interestFee);
    }

    /// @notice Set the liquidation ratio
    ///
    /// Emits a {LiquidationRatioUpdated} event.
    ///
    /// @param _liquidationRatio Liquidation ratio
    function setLiquidationRatio(
        uint256 _liquidationRatio
    ) external onlyRole(DEFAULT_ADMIN_ROLE) {
        if (_liquidationRatio > DENOMINATOR) {
            revert ParameterOutOfBounds();
        }
        liquidationRatio = _liquidationRatio;

        emit LiquidationRatioUpdated(_liquidationRatio);
    }

    /// @notice Set the liquidation ratio
    ///
    /// Emits a {LiquidationFeeRatioUpdated} event.
    ///
    /// @param _liquidationFeeRatio Liquidation ratio
    function setLiquidationFeeRatio(
        uint256 _liquidationFeeRatio
    ) external onlyRole(DEFAULT_ADMIN_ROLE) {
        if (_liquidationFeeRatio > DENOMINATOR) {
            revert ParameterOutOfBounds();
        }
        liquidationFeeRatio = _liquidationFeeRatio;

        emit LiquidationFeeRatioUpdated(_liquidationFeeRatio);
    }

    /// @notice Set the loan ratio
    ///
    /// Emits a {LoanRatioUpdated} event.
    ///
    /// @param _loanRatio Loan ratio
    function setLoanRatio(
        uint256 _loanRatio
    ) external onlyRole(DEFAULT_ADMIN_ROLE) {
        loanRatio = _loanRatio;

        emit LoanRatioUpdated(_loanRatio);
    }

    /******************/
    /* User Functions */
    /******************/

    /// @notice See {ISpiceLending-initiateLoan}
    function initiateLoan(
        LibLoan.LoanTerms calldata _terms,
        bytes calldata _signature
    ) external nonReentrant returns (uint256 loanId) {
        // check loan terms expiration
        if (block.timestamp > _terms.expiration) {
            revert LoanTermsExpired();
        }

        // check borrower
        if (msg.sender != _terms.borrower) {
            revert InvalidMsgSender();
        }

        // check loan amount
        uint256 collateral = _getCollateralAmount(
            _terms.collateralAddress,
            _terms.collateralId
        );
        if (_terms.loanAmount > (collateral * loanRatio) / DENOMINATOR) {
            revert LoanAmountExceeded();
        }

        // check if signature is used
        _checkSignatureUsage(_signature);

        // verify loan terms signature
        _verifyLoanTermsSignature(_terms, _signature);

        // get current loanId
        loanIdTracker.increment();
        loanId = loanIdTracker.current();

        activeLoans[msg.sender].add(loanId);

        // initiate new loan
        loans[loanId] = LibLoan.LoanData({
            state: LibLoan.LoanState.Active,
            terms: _terms,
            startedAt: block.timestamp,
            balance: _terms.loanAmount,
            interestAccrued: 0,
            updatedAt: block.timestamp
        });
        collateralToLoanId[_terms.collateralAddress][
            _terms.collateralId
        ] = loanId;

        // mint notes
        _mintNote(loanId, _terms.lender, _terms.borrower);

        // transfer NFT collateral
        IERC721Upgradeable(_terms.collateralAddress).safeTransferFrom(
            msg.sender,
            address(this),
            _terms.collateralId
        );

        // deposit borrowed funds on behalf of borrower
        IERC20Upgradeable(_terms.currency).safeTransferFrom(
            _terms.lender,
            address(this),
            _terms.loanAmount
        );

        IERC20Upgradeable(_terms.currency).safeApprove(
            _terms.collateralAddress,
            _terms.loanAmount
        );
        ISpiceFiNFT4626(_terms.collateralAddress).deposit(
            _terms.collateralId,
            _terms.loanAmount
        );

        emit LoanStarted(loanId, msg.sender);
    }

    /// @notice See {ISpiceLending-updateLoan}
    function updateLoan(
        uint256 _loanId,
        LibLoan.LoanTerms calldata _terms,
        bytes calldata _signature
    ) external nonReentrant {
        // get loan data
        LibLoan.LoanData storage data = loans[_loanId];

        // check loan state
        if (data.state != LibLoan.LoanState.Active) {
            revert InvalidState(data.state);
        }

        // calc interestAccrued and reset interestAccrued and updatedAt
        uint256 interestAccrued = _calcInterest(data);
        data.interestAccrued = 0;
        data.updatedAt = block.timestamp;

        // check borrower & lender
        address lender = lenderNote.ownerOf(_loanId);
        if (
            msg.sender != data.terms.borrower &&
            msg.sender != lender &&
            !hasRole(SIGNER_ROLE, msg.sender)
        ) {
            revert InvalidMsgSender();
        }
        if (_terms.lender != lender) {
            revert InvalidMsgSender();
        }

        // check loan amount
        uint256 collateral = _getCollateralAmount(
            _terms.collateralAddress,
            _terms.collateralId
        );
        if (_terms.loanAmount > (collateral * loanRatio) / DENOMINATOR) {
            revert LoanAmountExceeded();
        }

        // check if signature is used
        _checkSignatureUsage(_signature);

        // validate loan terms
        _validateLoanTerms(data, _terms);

        // verify loan terms signature
        _verifyLoanTermsSignature(_terms, _signature);

        uint256 additionalTransfer = _terms.loanAmount >
            (data.balance + interestAccrued)
            ? (_terms.loanAmount - data.balance - interestAccrued)
            : 0;

        // update loan
        data.terms = _terms;
        data.balance = _terms.loanAmount;
        data.startedAt = block.timestamp;

        if (additionalTransfer > 0) {
            IERC20Upgradeable(_terms.currency).safeTransferFrom(
                lender,
                address(this),
                additionalTransfer
            );
            IERC20Upgradeable(_terms.currency).safeApprove(
                _terms.collateralAddress,
                additionalTransfer
            );
            ISpiceFiNFT4626(_terms.collateralAddress).deposit(
                _terms.collateralId,
                additionalTransfer
            );
        }

        emit LoanUpdated(_loanId);
    }

    /// @notice See {ISpiceLending-deposit}
    function deposit(
        uint256 _loanId,
        uint256 _amount
    ) external nonReentrant returns (uint256 shares) {
        LibLoan.LoanData storage data = loans[_loanId];

        // deposit funds on behalf of borrower
        IERC20Upgradeable(data.terms.currency).safeTransferFrom(
            msg.sender,
            address(this),
            _amount
        );
        IERC20Upgradeable(data.terms.currency).safeApprove(
            data.terms.collateralAddress,
            _amount
        );
        shares = ISpiceFiNFT4626(data.terms.collateralAddress).deposit(
            data.terms.collateralId,
            _amount
        );
    }

    /// @notice See {ISpiceLending-depositETH}
    function depositETH(
        uint256 _loanId
    ) external payable nonReentrant returns (uint256 shares) {
        LibLoan.LoanData storage data = loans[_loanId];

        // deposit funds on behalf of borrower
        shares = ISpiceFiNFT4626(data.terms.collateralAddress).depositETH{
            value: msg.value
        }(data.terms.collateralId);
    }

    /// @notice See {ISpiceLending-withdraw}
    function withdraw(
        uint256 _loanId,
        uint256 _amount
    ) external nonReentrant returns (uint256 shares) {
        LibLoan.LoanData storage data = loans[_loanId];

        if (msg.sender != data.terms.borrower) {
            revert InvalidMsgSender();
        }

        uint256 collateral = _getCollateralAmount(
            data.terms.collateralAddress,
            data.terms.collateralId
        );
        uint256 interestToPay = _calcInterest(data);
        uint256 payment = data.balance + interestToPay;

        if (
<<<<<<< HEAD
            _amount >
            collateral - data.balance - ((payment * DENOMINATOR) / loanRatio)
=======
            _amount + ((payment * DENOMINATOR) / loanRatio) >
            collateral - data.balance
>>>>>>> 78c3cb7c
        ) {
            revert LoanAmountExceeded();
        }

        // withdraw funds and transfer to borrower
        shares = ISpiceFiNFT4626(data.terms.collateralAddress).withdraw(
            data.terms.collateralId,
            _amount,
            msg.sender
        );
    }

    /// @notice See {ISpiceLending-withdrawETH}
    function withdrawETH(
        uint256 _loanId,
        uint256 _amount
    ) external nonReentrant returns (uint256 shares) {
        LibLoan.LoanData storage data = loans[_loanId];

        if (msg.sender != data.terms.borrower) {
            revert InvalidMsgSender();
        }

        uint256 collateral = _getCollateralAmount(
            data.terms.collateralAddress,
            data.terms.collateralId
        );
        uint256 interestToPay = _calcInterest(data);
        uint256 payment = data.balance + interestToPay;

        if (
            _amount >
            collateral - data.balance - ((payment * DENOMINATOR) / loanRatio)
        ) {
            revert LoanAmountExceeded();
        }

        // withdraw funds and transfer to borrower
        shares = ISpiceFiNFT4626(data.terms.collateralAddress).withdrawETH(
            data.terms.collateralId,
            _amount,
            msg.sender
        );
    }

    /// @notice See {ISpiceLending-partialRepay}
    function partialRepay(
        uint256 _loanId,
        uint256 _payment
    ) external nonReentrant {
        LibLoan.LoanData storage data = loans[_loanId];
        if (data.state != LibLoan.LoanState.Active) {
            revert InvalidState(data.state);
        }

        address lender = lenderNote.ownerOf(_loanId);
        address borrower = data.terms.borrower;

        if (msg.sender != borrower) {
            revert InvalidMsgSender();
        }

        // calc total interest to pay
        uint256 interestToPay = _calcInterest(data);
        uint256 totalAmountToPay = data.balance + interestToPay;

        if (_payment > totalAmountToPay) {
            _payment = totalAmountToPay;
        }

        uint256 interestPayment;
        if (_payment > interestToPay) {
            interestPayment = interestToPay;
            data.balance -= _payment - interestToPay;
            data.interestAccrued = 0;
        } else {
            interestPayment = _payment;
            data.interestAccrued = interestToPay - _payment;
        }

        // update loan data
        data.updatedAt = block.timestamp;

        IERC20Upgradeable currency = IERC20Upgradeable(data.terms.currency);

        _transferRepayment(
            data.terms.collateralAddress,
            data.terms.collateralId,
            address(currency),
            borrower,
            _payment
        );

        uint256 fee = (interestPayment * interestFee) / DENOMINATOR;
        currency.safeTransfer(lender, _payment - fee);

        address feesAddr = getRoleMember(SPICE_ROLE, 0);
        if (feesAddr != address(0)) {
            currency.safeTransfer(feesAddr, fee);
        }

        // if loan is fully repaid
        if (_payment == totalAmountToPay) {
            data.state = LibLoan.LoanState.Repaid;

            // burn notes
            lenderNote.burn(_loanId);
            borrowerNote.burn(_loanId);

            activeLoans[borrower].remove(_loanId);

            collateralToLoanId[data.terms.collateralAddress][
                data.terms.collateralId
            ] = 0;

            // return collateral NFT to borrower
            IERC721Upgradeable(data.terms.collateralAddress).safeTransferFrom(
                address(this),
                borrower,
                data.terms.collateralId
            );
        }

        emit LoanRepaid(_loanId);
    }

    /// @notice See {ISpiceLending-repay}
    function repay(uint256 _loanId) external nonReentrant {
        LibLoan.LoanData storage data = loans[_loanId];
        if (data.state != LibLoan.LoanState.Active) {
            revert InvalidState(data.state);
        }

        address lender = lenderNote.ownerOf(_loanId);
        address borrower = data.terms.borrower;

        if (msg.sender != borrower) {
            revert InvalidMsgSender();
        }

        // update loan state to Repaid
        data.state = LibLoan.LoanState.Repaid;

        // calc total interest to pay
        uint256 interestToPay = _calcInterest(data);
        uint256 payment = data.balance + interestToPay;

        // update loan data
        data.balance = 0;
        data.interestAccrued = 0;
        data.updatedAt = block.timestamp;

        IERC20Upgradeable currency = IERC20Upgradeable(data.terms.currency);

        _transferRepayment(
            data.terms.collateralAddress,
            data.terms.collateralId,
            address(currency),
            borrower,
            payment
        );

        uint256 fee = (interestToPay * interestFee) / DENOMINATOR;
        currency.safeTransfer(lender, payment - fee);

        address feesAddr = getRoleMember(SPICE_ROLE, 0);
        if (feesAddr != address(0)) {
            currency.safeTransfer(feesAddr, fee);
        }

        // burn notes
        lenderNote.burn(_loanId);
        borrowerNote.burn(_loanId);

        activeLoans[borrower].remove(_loanId);

        collateralToLoanId[data.terms.collateralAddress][
            data.terms.collateralId
        ] = 0;

        // return collateral NFT to borrower
        IERC721Upgradeable(data.terms.collateralAddress).safeTransferFrom(
            address(this),
            borrower,
            data.terms.collateralId
        );

        emit LoanRepaid(_loanId);
    }

    /// @notice See {ISpiceLending-liquidate}
    function liquidate(uint256 _loanId) external nonReentrant {
        LibLoan.LoanData storage data = loans[_loanId];
        if (data.state != LibLoan.LoanState.Active) {
            revert InvalidState(data.state);
        }

        // time based liquidation
        uint32 duration = data.terms.duration;
        uint256 loanEndTime = data.startedAt + duration;
        uint256 owedAmount = data.balance + _calcInterest(data);
        if (loanEndTime > block.timestamp) {
            if (data.terms.priceLiquidation) {
                // price liquidation
                uint256 collateral = _getCollateralAmount(
                    data.terms.collateralAddress,
                    data.terms.collateralId
                );
                if (
                    owedAmount <= (collateral * liquidationRatio) / DENOMINATOR
                ) {
                    revert NotLiquidatible();
                }
            } else {
                revert NotLiquidatible();
            }
        }

        // update loan state to Defaulted
        data.state = LibLoan.LoanState.Defaulted;

        address lender = lenderNote.ownerOf(_loanId);
        address borrower = borrowerNote.ownerOf(_loanId);

        // send owed amount to lender
        ISpiceFiNFT4626(data.terms.collateralAddress).withdraw(
            data.terms.collateralId,
            (owedAmount * (DENOMINATOR + liquidationFeeRatio)) / DENOMINATOR,
            lender
        );

        // burn notes
        lenderNote.burn(_loanId);
        borrowerNote.burn(_loanId);

        activeLoans[borrower].remove(_loanId);

        collateralToLoanId[data.terms.collateralAddress][
            data.terms.collateralId
        ] = 0;

        IERC721Upgradeable(data.terms.collateralAddress).safeTransferFrom(
            address(this),
            borrower,
            data.terms.collateralId
        );

        emit LoanLiquidated(_loanId);
    }

    /******************/
    /* View Functions */
    /******************/

    /// @notice See {ISpiceLending-getLoanData}
    function getLoanData(
        uint256 _loanId
    ) external view returns (LibLoan.LoanData memory) {
        return loans[_loanId];
    }

    /// @notice See {ISpiceLending-getNextLoanId}
    function getNextLoanId() external view returns (uint256) {
        return loanIdTracker.current() + 1;
    }

    /// @notice See {ISpiceLending-getActiveLoans}
    function getActiveLoans(
        address borrower
    ) external view returns (uint256[] memory) {
        return activeLoans[borrower].values();
    }

    /// @notice See {ISpiceLending-repayAmount}
    function repayAmount(uint256 _loanId) external view returns (uint256) {
        LibLoan.LoanData storage data = loans[_loanId];
        if (data.state != LibLoan.LoanState.Active) {
            revert InvalidState(data.state);
        }
        return data.balance + _calcInterest(data);
    }

    /**********************/
    /* Internal Functions */
    /**********************/

    /// @dev Check if the signature is used
    /// @param _signature Signature
    function _checkSignatureUsage(bytes calldata _signature) internal {
        bytes32 sigHash = keccak256(_signature);
        if (signatureUsed[sigHash]) {
            revert SignatureUsed(_signature);
        }
        signatureUsed[sigHash] = true;
    }

    /// @dev Verify loan terms signature
    /// @param _terms Loan terms
    /// @param _signature Signature
    function _verifyLoanTermsSignature(
        LibLoan.LoanTerms calldata _terms,
        bytes calldata _signature
    ) internal view {
        // check if the loan terms is signed by signer
        bytes32 termsHash = LibLoan.getLoanTermsHash(_terms);
        _verifySignature(termsHash, _signature, _terms.lender);
    }

    /// @dev Verify signature
    /// @param _termsHash Hash for terms
    /// @param _signature Signature
    /// @param _lender Lender address
    function _verifySignature(
        bytes32 _termsHash,
        bytes calldata _signature,
        address _lender
    ) internal view {
        bytes32 hash = _hashTypedDataV4(_termsHash);
        address recoveredSigner = ECDSA.recover(hash, _signature);
        if (
            getRoleMemberCount(SIGNER_ROLE) > 0 &&
            !hasRole(SIGNER_ROLE, recoveredSigner)
        ) {
            revert SignerNotEnabled();
        }

        if (recoveredSigner != _lender) {
            bytes4 magicValue = IERC1271(_lender).isValidSignature(
                hash,
                _signature
            );
            // bytes4(keccak256("isValidSignature(bytes32,bytes)"))
            if (magicValue != 0x1626ba7e) {
                revert InvalidSigner();
            }
        }
    }

    /// @dev Validate loan terms
    /// @param oldData Current loan terms
    /// @param _newTerms New loan terms
    function _validateLoanTerms(
        LibLoan.LoanData storage oldData,
        LibLoan.LoanTerms calldata _newTerms
    ) internal view {
        // check loan terms expiration
        if (block.timestamp > _newTerms.expiration) {
            revert LoanTermsExpired();
        }
        if (oldData.terms.collateralAddress != _newTerms.collateralAddress) {
            revert InvalidLoanTerms();
        }
        if (oldData.terms.collateralId != _newTerms.collateralId) {
            revert InvalidLoanTerms();
        }
        if (oldData.balance >= _newTerms.loanAmount) {
            revert InvalidLoanTerms();
        }
        if (oldData.terms.borrower != _newTerms.borrower) {
            revert InvalidLoanTerms();
        }
        if (oldData.terms.currency != _newTerms.currency) {
            revert InvalidLoanTerms();
        }
        if (oldData.terms.priceLiquidation != _newTerms.priceLiquidation) {
            revert InvalidLoanTerms();
        }
    }

    /// @dev Mints new notes
    /// @param _loanId Loan ID
    /// @param _lender Lender address to receive lender note
    /// @param _borrower Lender address to receive lender note
    function _mintNote(
        uint256 _loanId,
        address _lender,
        address _borrower
    ) internal {
        lenderNote.mint(_lender, _loanId);
        borrowerNote.mint(_borrower, _loanId);
    }

    /// @dev Transfer repayment from borrower.
    ///      If the collateral NFT is Spice NFT, then withdraw from the vault
    /// @param _collateralAddress Collateral NFT address
    /// @param _collateralId Collateral NFT Id
    /// @param _currency Currenty address
    /// @param _borrower Borrower address
    /// @param _payment Repayment amount
    function _transferRepayment(
        address _collateralAddress,
        uint256 _collateralId,
        address _currency,
        address _borrower,
        uint256 _payment
    ) internal {
        if (
            hasRole(SPICE_NFT_ROLE, _collateralAddress) &&
            ISpiceFiNFT4626(_collateralAddress).asset() == _currency
        ) {
            // withdraw assets from spice nft vault
            ISpiceFiNFT4626(_collateralAddress).withdraw(
                _collateralId,
                _payment,
                address(this)
            );
        } else {
            IERC20Upgradeable(_currency).safeTransferFrom(
                _borrower,
                address(this),
                _payment
            );
        }
    }

    /// @dev Get collateral amount for Spice NFT
    /// @param _collateralAddress Collateral NFT address
    /// @param _collateralId Collateral NFT Id
    /// @return assets Collateral amount
    function _getCollateralAmount(
        address _collateralAddress,
        uint256 _collateralId
    ) internal view returns (uint256 assets) {
        uint256 shares = ISpiceFiNFT4626(_collateralAddress).tokenShares(
            _collateralId
        );
        assets = ISpiceFiNFT4626(_collateralAddress).previewRedeem(shares);
    }

    /// @dev Calc total interest to pay
    ///      Total Interest = Interest Accrued + New Interest since last repayment
    /// @param _data Loan data
    /// @return interest Total interest
    function _calcInterest(
        LibLoan.LoanData storage _data
    ) internal view returns (uint256 interest) {
        uint256 loanEndTime = _data.startedAt + _data.terms.duration;
        uint256 timeElapsed = (
            block.timestamp < loanEndTime ? block.timestamp : loanEndTime
        ) - _data.updatedAt;
        uint256 newInterest = (_data.balance *
            _data.terms.interestRate *
            timeElapsed) /
            DENOMINATOR /
            ONE_YEAR;

        return _data.interestAccrued + newInterest;
    }
}<|MERGE_RESOLUTION|>--- conflicted
+++ resolved
@@ -509,13 +509,8 @@
         uint256 payment = data.balance + interestToPay;
 
         if (
-<<<<<<< HEAD
-            _amount >
-            collateral - data.balance - ((payment * DENOMINATOR) / loanRatio)
-=======
             _amount + ((payment * DENOMINATOR) / loanRatio) >
             collateral - data.balance
->>>>>>> 78c3cb7c
         ) {
             revert LoanAmountExceeded();
         }
