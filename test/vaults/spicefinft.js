const { expect } = require("chai");
const { ethers, upgrades } = require("hardhat");
const { takeSnapshot, revertToSnapshot } = require("../helpers/snapshot");
const { impersonateAccount } = require("../helpers/account");
const constants = require("../constants");

describe("SpiceFiNFT4626", function () {
  // tokens
  let token;
  let weth;

  // vaults
  let vault;
  let bend;
  let drops;
  let spiceVault;

  // accounts
  let admin, alice, bob, carol, strategist, spiceAdmin, assetReceiver, treasury;
  let whale, dev;

  // snapshot ID
  let snapshotId;

  // roles
  let defaultAdminRole,
    strategistRole,
    vaultRole,
    assetReceiverRole,
    spiceRole,
    creatorRole;

  // constants
  const vaultName = "Spice Vault Test Token";
  const vaultSymbol = "svTT";
  const bendVaultName = "Spice interest bearing WETH";
  const bendVaultSymbol = "spiceETH";
  const dropsVaultName = "Spice CEther";
  const dropsVaultSymbol = "SCEther";
  const spiceVaultName = "Spice0";
  const spiceVaultSymbol = "s0";
  const mintPrice = ethers.utils.parseEther("0.08");
  const maxSupply = 3;

  async function deployTokenAndAirdrop(users, amount) {
    const Token = await ethers.getContractFactory("TestERC20");
    const token = await Token.deploy("TestToken", "TT");

    for (let i = 0; i < users.length; i++) {
      await token.mint(users[i].address, amount);
    }

    return token;
  }

  async function checkRole(contract, user, role, check) {
    expect(await contract.hasRole(role, user)).to.equal(check);
  }

  before("Deploy", async function () {
    [
      admin,
      alice,
      bob,
      carol,
      strategist,
      spiceAdmin,
      assetReceiver,
      treasury,
    ] = await ethers.getSigners();

    await impersonateAccount(constants.accounts.Whale);
    whale = await ethers.getSigner(constants.accounts.Whale);
    await impersonateAccount(constants.accounts.Dev);
    dev = await ethers.getSigner(constants.accounts.Dev);

    const amount = ethers.utils.parseEther("1000000");
    token = await deployTokenAndAirdrop([admin, alice, bob, carol], amount);
    weth = await ethers.getContractAt(
      "TestERC20",
      constants.tokens.WETH,
      admin
    );

    const Vault = await ethers.getContractFactory("Vault");
    let beacon = await upgrades.deployBeacon(Vault);

    vault = await upgrades.deployBeaconProxy(beacon, Vault, [
      vaultName,
      vaultSymbol,
      weth.address,
      [],
      admin.address,
      constants.accounts.Dev,
      constants.accounts.Multisig,
      treasury.address,
    ]);

    const Bend4626 = await ethers.getContractFactory("Bend4626");
    beacon = await upgrades.deployBeacon(Bend4626);

    bend = await upgrades.deployBeaconProxy(beacon, Bend4626, [
      bendVaultName,
      bendVaultSymbol,
      constants.contracts.BendPool,
      constants.tokens.BendWETH,
    ]);

    const Drops4626 = await ethers.getContractFactory("Drops4626");
    beacon = await upgrades.deployBeacon(Drops4626);

    drops = await upgrades.deployBeaconProxy(beacon, Drops4626, [
      dropsVaultName,
      dropsVaultSymbol,
      constants.tokens.DropsETH,
    ]);

    const SpiceFiNFT4626 = await ethers.getContractFactory("SpiceFiNFT4626");
    beacon = await upgrades.deployBeacon(SpiceFiNFT4626, {
      unsafeAllow: ["delegatecall"],
    });

    await expect(
      upgrades.deployBeaconProxy(beacon, SpiceFiNFT4626, [
        spiceVaultName,
        spiceVaultSymbol,
        ethers.constants.AddressZero,
        mintPrice,
        maxSupply,
        [vault.address, bend.address, drops.address],
        admin.address,
        constants.accounts.Dev,
        constants.accounts.Multisig,
        treasury.address,
      ])
    ).to.be.revertedWithCustomError(SpiceFiNFT4626, "InvalidAddress");
    await expect(
      upgrades.deployBeaconProxy(beacon, SpiceFiNFT4626, [
        spiceVaultName,
        spiceVaultSymbol,
        weth.address,
        mintPrice,
        0,
        [vault.address, bend.address, drops.address],
        admin.address,
        constants.accounts.Dev,
        constants.accounts.Multisig,
        treasury.address,
      ])
    ).to.be.revertedWithCustomError(SpiceFiNFT4626, "ParameterOutOfBounds");
    await expect(
      upgrades.deployBeaconProxy(beacon, SpiceFiNFT4626, [
        spiceVaultName,
        spiceVaultSymbol,
        weth.address,
        mintPrice,
        maxSupply,
        [vault.address, bend.address, ethers.constants.AddressZero],
        admin.address,
        constants.accounts.Dev,
        constants.accounts.Multisig,
        treasury.address,
      ])
    ).to.be.revertedWithCustomError(SpiceFiNFT4626, "InvalidAddress");
    await expect(
      upgrades.deployBeaconProxy(beacon, SpiceFiNFT4626, [
        spiceVaultName,
        spiceVaultSymbol,
        weth.address,
        mintPrice,
        maxSupply,
        [vault.address, bend.address, drops.address],
        ethers.constants.AddressZero,
        constants.accounts.Dev,
        constants.accounts.Multisig,
        treasury.address,
      ])
    ).to.be.revertedWithCustomError(SpiceFiNFT4626, "InvalidAddress");
    await expect(
      upgrades.deployBeaconProxy(beacon, SpiceFiNFT4626, [
        spiceVaultName,
        spiceVaultSymbol,
        weth.address,
        mintPrice,
        maxSupply,
        [vault.address, bend.address, drops.address],
        admin.address,
        ethers.constants.AddressZero,
        constants.accounts.Multisig,
        treasury.address,
      ])
    ).to.be.revertedWithCustomError(SpiceFiNFT4626, "InvalidAddress");
    await expect(
      upgrades.deployBeaconProxy(beacon, SpiceFiNFT4626, [
        spiceVaultName,
        spiceVaultSymbol,
        weth.address,
        mintPrice,
        maxSupply,
        [vault.address, bend.address, drops.address],
        admin.address,
        constants.accounts.Dev,
        ethers.constants.AddressZero,
        treasury.address,
      ])
    ).to.be.revertedWithCustomError(SpiceFiNFT4626, "InvalidAddress");
    await expect(
      upgrades.deployBeaconProxy(beacon, SpiceFiNFT4626, [
        spiceVaultName,
        spiceVaultSymbol,
        weth.address,
        mintPrice,
        maxSupply,
        [vault.address, bend.address, drops.address],
        admin.address,
        constants.accounts.Dev,
        constants.accounts.Multisig,
        ethers.constants.AddressZero,
      ])
    ).to.be.revertedWithCustomError(SpiceFiNFT4626, "InvalidAddress");

    spiceVault = await upgrades.deployBeaconProxy(beacon, SpiceFiNFT4626, [
      spiceVaultName,
      spiceVaultSymbol,
      weth.address,
      mintPrice,
      maxSupply,
      [vault.address, bend.address, drops.address],
      admin.address,
      constants.accounts.Dev,
      constants.accounts.Multisig,
      treasury.address,
    ]);

    defaultAdminRole = await spiceVault.DEFAULT_ADMIN_ROLE();
    strategistRole = await spiceVault.STRATEGIST_ROLE();
    vaultRole = await spiceVault.VAULT_ROLE();
    assetReceiverRole = await spiceVault.ASSET_RECEIVER_ROLE();
    spiceRole = await spiceVault.SPICE_ROLE();
    creatorRole = await spiceVault.CREATOR_ROLE();

    await spiceVault.connect(dev).grantRole(strategistRole, strategist.address);
    await spiceVault.connect(dev).grantRole(vaultRole, vault.address);
    await spiceVault.connect(dev).grantRole(vaultRole, bend.address);
    await spiceVault.connect(dev).grantRole(vaultRole, drops.address);
    await checkRole(spiceVault, strategist.address, strategistRole, true);
    await checkRole(spiceVault, vault.address, vaultRole, true);
    await checkRole(spiceVault, bend.address, vaultRole, true);
    await checkRole(spiceVault, drops.address, vaultRole, true);

    await spiceVault.connect(dev).grantRole(spiceRole, spiceAdmin.address);
    await checkRole(spiceVault, spiceAdmin.address, spiceRole, true);

    await spiceVault.connect(dev).grantRole(defaultAdminRole, admin.address);

    await spiceVault.connect(dev).setWithdrawalFees(700);
  });

  beforeEach(async () => {
    snapshotId = await takeSnapshot();
  });

  afterEach(async function () {
    await revertToSnapshot(snapshotId);
  });

  describe("Deployment", function () {
    it("Should set the correct name", async function () {
      expect(await spiceVault.name()).to.equal(spiceVaultName);
    });

    it("Should set the correct symbol", async function () {
      expect(await spiceVault.symbol()).to.equal(spiceVaultSymbol);
    });

    it("Should set the correct asset", async function () {
      expect(await spiceVault.asset()).to.equal(weth.address);
    });

    it("Should set the correct role", async function () {
      await checkRole(spiceVault, admin.address, defaultAdminRole, true);
      await checkRole(
        spiceVault,
        constants.accounts.Multisig,
        defaultAdminRole,
        true
      );
      await checkRole(
        spiceVault,
        constants.accounts.Dev,
        defaultAdminRole,
        true
      );
      await checkRole(spiceVault, admin.address, creatorRole, true);
      await checkRole(spiceVault, constants.accounts.Dev, strategistRole, true);
      await checkRole(
        spiceVault,
        constants.accounts.Multisig,
        assetReceiverRole,
        true
      );
      await checkRole(spiceVault, constants.accounts.Multisig, spiceRole, true);
    });

    it("Should initialize once", async function () {
      await expect(
        spiceVault.initialize(
          spiceVaultName,
          spiceVaultSymbol,
          weth.address,
          mintPrice,
          maxSupply,
          [vault.address, bend.address, drops.address],
          admin.address,
          constants.accounts.Dev,
          constants.accounts.Multisig,
          treasury.address
        )
      ).to.be.revertedWith("Initializable: contract is already initialized");
    });
  });

  describe("Getters", function () {
    describe("convertToShares", function () {
      it("Zero assets", async function () {
        expect(await spiceVault.convertToShares(0)).to.be.eq(0);
      });

      it("Non-zero assets when supply is zero", async function () {
        const assets = ethers.utils.parseEther("100");
        expect(await spiceVault.convertToShares(assets)).to.be.eq(assets);
      });

      it("Non-zero assets when supply is non-zero", async function () {
        const assets = ethers.utils.parseEther("100");
        await weth
          .connect(whale)
          .approve(spiceVault.address, ethers.constants.MaxUint256);
        await spiceVault.connect(whale)["deposit(uint256,uint256)"](0, assets);

        expect(await spiceVault.convertToShares(100)).to.be.eq(100);
      });
    });

    describe("convertToAssets", function () {
      it("Zero shares", async function () {
        expect(await spiceVault.convertToAssets(0)).to.be.eq(0);
      });

      it("Non-zero shares when supply is zero", async function () {
        expect(await spiceVault.convertToAssets(100)).to.be.eq(100);
      });

      it("Non-zero shares when supply is non-zero", async function () {
        const assets = ethers.utils.parseEther("100");
        await weth
          .connect(whale)
          .approve(spiceVault.address, ethers.constants.MaxUint256);
        await spiceVault.connect(whale)["deposit(uint256,uint256)"](0, assets);

        expect(await spiceVault.convertToAssets(100)).to.be.eq(100);
      });
    });

    describe("previewDeposit", function () {
      it("Zero assets", async function () {
        expect(await spiceVault.previewDeposit(0)).to.be.eq(0);
      });

      it("Non-zero assets when supply is zero", async function () {
        expect(await spiceVault.previewDeposit(100)).to.be.eq(100);
      });

      it("Non-zero assets when supply is non-zero", async function () {
        const assets = ethers.utils.parseEther("100");
        await weth
          .connect(whale)
          .approve(spiceVault.address, ethers.constants.MaxUint256);
        await spiceVault.connect(whale)["deposit(uint256,uint256)"](0, assets);

        expect(await spiceVault.previewDeposit(100)).to.be.eq(100);
      });
    });

    describe("previewMint", function () {
      it("Zero shares", async function () {
        expect(await spiceVault.previewMint(0)).to.be.eq(0);
      });

      it("Non-zero shares when supply is zero", async function () {
        expect(await spiceVault.previewMint(100)).to.be.eq(100);
      });

      it("Non-zero shares when supply is non-zero", async function () {
        const assets = ethers.utils.parseEther("100");
        await weth
          .connect(whale)
          .approve(spiceVault.address, ethers.constants.MaxUint256);
        await spiceVault.connect(whale)["deposit(uint256,uint256)"](0, assets);

        expect(await spiceVault.previewMint(100)).to.be.eq(100);
      });
    });

    describe("previewWithdraw", function () {
      it("Zero assets", async function () {
        expect(await spiceVault.previewWithdraw(0)).to.be.eq(0);
      });

      it("Non-zero assets when supply is zero", async function () {
        expect(await spiceVault.previewWithdraw(9300)).to.be.eq(10000);
      });

      it("Non-zero assets when supply is non-zero", async function () {
        const assets = ethers.utils.parseEther("100");
        await weth
          .connect(whale)
          .approve(spiceVault.address, ethers.constants.MaxUint256);
        await spiceVault.connect(whale)["deposit(uint256,uint256)"](0, assets);

        expect(await spiceVault.previewWithdraw(9300)).to.be.eq(10000);
      });
    });

    describe("previewRedeem", function () {
      it("Zero shares", async function () {
        expect(await spiceVault.previewRedeem(0)).to.be.eq(0);
      });

      it("Non-zero shares when supply is zero", async function () {
        expect(await spiceVault.previewRedeem(10000)).to.be.eq(9300);
      });

      it("Non-zero shares when supply is non-zero", async function () {
        const assets = ethers.utils.parseEther("100");
        await weth
          .connect(whale)
          .approve(spiceVault.address, ethers.constants.MaxUint256);
        await spiceVault.connect(whale)["deposit(uint256,uint256)"](0, assets);

        expect(await spiceVault.previewRedeem(10000)).to.be.eq(9300);
      });
    });

    describe("maxDeposit", function () {
      it("When paused", async function () {
        await spiceVault.pause();
        expect(await spiceVault.maxDeposit(admin.address)).to.be.eq(0);
      });

      it("When not paused", async function () {
        expect(await spiceVault.maxDeposit(admin.address)).to.be.eq(
          ethers.constants.MaxUint256
        );
      });
    });

    describe("maxMint", function () {
      it("When paused", async function () {
        await spiceVault.pause();
        expect(await spiceVault.maxMint(admin.address)).to.be.eq(0);
      });

      it("When not paused", async function () {
        expect(await spiceVault.maxMint(admin.address)).to.be.eq(
          ethers.constants.MaxUint256
        );
      });
    });

    describe("maxWithdraw", function () {
      it("When paused", async function () {
        await spiceVault.pause();
        expect(await spiceVault.maxWithdraw(admin.address)).to.be.eq(0);
      });

      it("When balance is zero", async function () {
        expect(await spiceVault.maxWithdraw(admin.address)).to.be.eq(0);
      });

      it("When balance is non-zero", async function () {
        const assets = ethers.utils.parseEther("100");
        await weth
          .connect(whale)
          .approve(spiceVault.address, ethers.constants.MaxUint256);
        await spiceVault.connect(whale)["deposit(uint256,uint256)"](0, assets);

        expect(await spiceVault.maxWithdraw(whale.address)).to.be.eq(
          assets.mul(9300).div(10000)
        );
      });
    });

    describe("maxRedeem", function () {
      it("When paused", async function () {
        await spiceVault.pause();
        expect(await spiceVault.maxRedeem(admin.address)).to.be.eq(0);
      });

      it("When balance is zero", async function () {
        expect(await spiceVault.maxRedeem(admin.address)).to.be.eq(0);
      });

      it("When balance is non-zero", async function () {
        const assets = ethers.utils.parseEther("100");
        await weth
          .connect(whale)
          .approve(spiceVault.address, ethers.constants.MaxUint256);
        await spiceVault.connect(whale)["deposit(uint256,uint256)"](0, assets);

        expect(await spiceVault.maxRedeem(whale.address)).to.be.eq(
          assets.mul(9300).div(10000)
        );
      });
    });

    describe("tokenURI", function () {
      it("When token not exists", async function () {
        await expect(spiceVault.tokenURI(1)).to.be.revertedWith(
          "ERC721: invalid token ID"
        );
      });

      it("When not revealed", async function () {
        await spiceVault.setPreviewURI("previewuri/");
        const amount = ethers.utils.parseEther("100");
        await weth
          .connect(whale)
          .approve(spiceVault.address, ethers.constants.MaxUint256);
        await spiceVault.connect(whale)["deposit(uint256,uint256)"](0, amount);

        expect(await spiceVault.tokenURI(1)).to.be.eq("previewuri/1");
      });

      it("When base uri is empty", async function () {
        await spiceVault.setBaseURI("");
        const amount = ethers.utils.parseEther("100");
        await weth
          .connect(whale)
          .approve(spiceVault.address, ethers.constants.MaxUint256);
        await spiceVault.connect(whale)["deposit(uint256,uint256)"](0, amount);

        expect(await spiceVault.tokenURI(1)).to.be.eq("");
      });

      it("When base uri is not empty", async function () {
        await spiceVault.setBaseURI("baseuri://");
        const amount = ethers.utils.parseEther("100");
        await weth
          .connect(whale)
          .approve(spiceVault.address, ethers.constants.MaxUint256);
        await spiceVault.connect(whale)["deposit(uint256,uint256)"](0, amount);

        expect(await spiceVault.tokenURI(1)).to.be.eq("baseuri://1");
      });
    });
  });

  describe("User Actions", function () {
    describe("Deposit", function () {
      it("When paused", async function () {
        await spiceVault.pause();

        const amount = ethers.utils.parseEther("100");
        await weth
          .connect(whale)
          .approve(spiceVault.address, ethers.constants.MaxUint256);

        await expect(
          spiceVault.connect(whale)["deposit(uint256,uint256)"](0, amount)
        ).to.be.revertedWith("Pausable: paused");
      });

<<<<<<< HEAD
      it("When there are no accounts with USER_ROLE", async function () {
        await spiceVault
          .connect(dev)
          .revokeRole(userRole, constants.accounts.Dev);
        await spiceVault
          .connect(dev)
          .revokeRole(userRole, constants.accounts.Multisig);
        await spiceVault.connect(dev).revokeRole(userRole, admin.address);
        const amount = ethers.utils.parseEther("100");
        await weth
          .connect(whale)
          .approve(spiceVault.address, ethers.constants.MaxUint256);
        await spiceVault.connect(whale)["deposit(uint256,uint256)"](0, amount);
      });

      it("When there is account with USER_ROLE", async function () {
        await spiceVault.grantRole(userRole, alice.address);

        const amount = ethers.utils.parseEther("100");
        await weth
          .connect(whale)
          .approve(spiceVault.address, ethers.constants.MaxUint256);

        await expect(
          spiceVault.connect(whale)["deposit(uint256,uint256)"](0, amount)
        ).to.be.revertedWithCustomError(spiceVault, "CallerNotEnabled");
      });

=======
>>>>>>> f3ab2633
      it("Only mint new NFT and deposit nothing", async function () {
        await weth
          .connect(whale)
          .approve(spiceVault.address, ethers.constants.MaxUint256);

        const beforeBalance = await weth.balanceOf(whale.address);

        const tx = await spiceVault
          .connect(whale)
          ["deposit(uint256,uint256)"](0, 0);

        expect(await spiceVault.ownerOf(1)).to.be.eq(whale.address);
        expect(await weth.balanceOf(whale.address)).to.be.eq(
          beforeBalance.sub(mintPrice)
        );
        await expect(tx)
          .to.emit(spiceVault, "Deposit")
          .withArgs(whale.address, 1, 0, 0);
      });

      it("Mint new NFT and deposit", async function () {
        const amount = ethers.utils.parseEther("100");
        await weth
          .connect(whale)
          .approve(spiceVault.address, ethers.constants.MaxUint256);

        const beforeBalance = await weth.balanceOf(whale.address);

        const tx = await spiceVault
          .connect(whale)
          ["deposit(uint256,uint256)"](0, amount);

        expect(await spiceVault.ownerOf(1)).to.be.eq(whale.address);
        expect(await weth.balanceOf(whale.address)).to.be.eq(
          beforeBalance.sub(amount).sub(mintPrice)
        );
        await expect(tx)
          .to.emit(spiceVault, "Deposit")
          .withArgs(whale.address, 1, amount, amount);
      });

      it("Can't mint twice on same wallet", async function () {
        const amount = ethers.utils.parseEther("100");
        await weth
          .connect(whale)
          .approve(spiceVault.address, ethers.constants.MaxUint256);

        await spiceVault.connect(whale)["deposit(uint256,uint256)"](0, amount);

        await expect(
          spiceVault.connect(whale)["deposit(uint256,uint256)"](0, amount)
        ).to.be.revertedWithCustomError(spiceVault, "MoreThanOne");
      });

      it("Can't mint more than maxSupply", async function () {
        await weth
          .connect(alice)
          .approve(spiceVault.address, ethers.constants.MaxUint256);
        await weth
          .connect(bob)
          .approve(spiceVault.address, ethers.constants.MaxUint256);
        await weth
          .connect(carol)
          .approve(spiceVault.address, ethers.constants.MaxUint256);
        await weth
          .connect(whale)
          .approve(spiceVault.address, ethers.constants.MaxUint256);

        const amount = ethers.utils.parseEther("10");
        await weth.connect(whale).transfer(alice.address, amount.mul(2));
        await weth.connect(whale).transfer(bob.address, amount.mul(2));
        await weth.connect(whale).transfer(carol.address, amount.mul(2));

        await spiceVault.connect(alice)["deposit(uint256,uint256)"](0, amount);
        await spiceVault.connect(bob)["deposit(uint256,uint256)"](0, amount);
        await spiceVault.connect(carol)["deposit(uint256,uint256)"](0, amount);
        await expect(
          spiceVault.connect(whale)["deposit(uint256,uint256)"](0, amount)
        ).to.be.revertedWithCustomError(spiceVault, "OutOfSupply");
      });

      it("When not owning NFT", async function () {
        const amount = ethers.utils.parseEther("10");
        await weth
          .connect(whale)
          .approve(spiceVault.address, ethers.constants.MaxUint256);

        await spiceVault.connect(whale)["deposit(uint256,uint256)"](0, amount);

        await spiceVault
          .connect(whale)
          ["safeTransferFrom(address,address,uint256)"](
            whale.address,
            alice.address,
            1
          );

        await expect(
          spiceVault.connect(whale)["deposit(uint256,uint256)"](1, amount)
        ).to.be.revertedWithCustomError(spiceVault, "InvalidTokenId");
      });

      it("Deposit using NFT", async function () {
        const amount = ethers.utils.parseEther("10");
        await weth
          .connect(whale)
          .approve(spiceVault.address, ethers.constants.MaxUint256);

        await spiceVault.connect(whale)["deposit(uint256,uint256)"](0, amount);

        const beforeBalance = await weth.balanceOf(whale.address);

        const tx = await spiceVault
          .connect(whale)
          ["deposit(uint256,uint256)"](1, amount);

        expect(await weth.balanceOf(whale.address)).to.be.eq(
          beforeBalance.sub(amount)
        );
        await expect(tx)
          .to.emit(spiceVault, "Deposit")
          .withArgs(whale.address, 1, amount, amount);
      });
    });

    describe("Mint", function () {
      it("When paused", async function () {
        await spiceVault.pause();

        const amount = ethers.utils.parseEther("100");
        await weth
          .connect(whale)
          .approve(spiceVault.address, ethers.constants.MaxUint256);

        await expect(
          spiceVault.connect(whale)["mint(uint256,uint256)"](0, amount)
        ).to.be.revertedWith("Pausable: paused");
      });

<<<<<<< HEAD
      it("When there are no accounts with USER_ROLE", async function () {
        await spiceVault
          .connect(dev)
          .revokeRole(userRole, constants.accounts.Dev);
        await spiceVault
          .connect(dev)
          .revokeRole(userRole, constants.accounts.Multisig);
        await spiceVault.connect(dev).revokeRole(userRole, admin.address);
        const amount = ethers.utils.parseEther("100");
        await weth
          .connect(whale)
          .approve(spiceVault.address, ethers.constants.MaxUint256);
        await spiceVault.connect(whale)["mint(uint256,uint256)"](0, amount);
      });

      it("When there is account with USER_ROLE", async function () {
        await spiceVault.grantRole(userRole, alice.address);

        const amount = ethers.utils.parseEther("100");
        await weth
          .connect(whale)
          .approve(spiceVault.address, ethers.constants.MaxUint256);

        await expect(
          spiceVault.connect(whale)["mint(uint256,uint256)"](0, amount)
        ).to.be.revertedWithCustomError(spiceVault, "CallerNotEnabled");
      });

=======
>>>>>>> f3ab2633
      it("Only mint new NFT and deposit nothing", async function () {
        await weth
          .connect(whale)
          .approve(spiceVault.address, ethers.constants.MaxUint256);

        const beforeBalance = await weth.balanceOf(whale.address);

        const tx = await spiceVault
          .connect(whale)
          ["mint(uint256,uint256)"](0, 0);

        expect(await spiceVault.ownerOf(1)).to.be.eq(whale.address);
        expect(await weth.balanceOf(whale.address)).to.be.eq(
          beforeBalance.sub(mintPrice)
        );
        await expect(tx)
          .to.emit(spiceVault, "Deposit")
          .withArgs(whale.address, 1, 0, 0);
      });

      it("Mint new NFT and deposit", async function () {
        const amount = ethers.utils.parseEther("100");
        await weth
          .connect(whale)
          .approve(spiceVault.address, ethers.constants.MaxUint256);

        const beforeBalance = await weth.balanceOf(whale.address);

        const tx = await spiceVault
          .connect(whale)
          ["mint(uint256,uint256)"](0, amount);

        expect(await spiceVault.ownerOf(1)).to.be.eq(whale.address);
        expect(await weth.balanceOf(whale.address)).to.be.eq(
          beforeBalance.sub(amount).sub(mintPrice)
        );
        await expect(tx)
          .to.emit(spiceVault, "Deposit")
          .withArgs(whale.address, 1, amount, amount);
      });

      it("Can't mint twice on same wallet", async function () {
        const amount = ethers.utils.parseEther("100");
        await weth
          .connect(whale)
          .approve(spiceVault.address, ethers.constants.MaxUint256);

        await spiceVault.connect(whale)["mint(uint256,uint256)"](0, amount);

        await expect(
          spiceVault.connect(whale)["mint(uint256,uint256)"](0, amount)
        ).to.be.revertedWithCustomError(spiceVault, "MoreThanOne");
      });

      it("When not owning NFT", async function () {
        const amount = ethers.utils.parseEther("10");
        await weth
          .connect(whale)
          .approve(spiceVault.address, ethers.constants.MaxUint256);

        await spiceVault.connect(whale)["mint(uint256,uint256)"](0, amount);

        await spiceVault
          .connect(whale)
          ["safeTransferFrom(address,address,uint256)"](
            whale.address,
            alice.address,
            1
          );

        await expect(
          spiceVault.connect(whale)["mint(uint256,uint256)"](1, amount)
        ).to.be.revertedWithCustomError(spiceVault, "InvalidTokenId");
      });

      it("Deposit using NFT", async function () {
        const amount = ethers.utils.parseEther("10");
        await weth
          .connect(whale)
          .approve(spiceVault.address, ethers.constants.MaxUint256);

        await spiceVault.connect(whale)["mint(uint256,uint256)"](0, amount);

        const beforeBalance = await weth.balanceOf(whale.address);

        const tx = await spiceVault
          .connect(whale)
          ["mint(uint256,uint256)"](1, amount);

        expect(await weth.balanceOf(whale.address)).to.be.eq(
          beforeBalance.sub(amount)
        );
        await expect(tx)
          .to.emit(spiceVault, "Deposit")
          .withArgs(whale.address, 1, amount, amount);
      });
    });

    describe("Withdraw", function () {
      beforeEach(async function () {
        const amount = ethers.utils.parseEther("100");
        await weth
          .connect(whale)
          .approve(spiceVault.address, ethers.constants.MaxUint256);

        await spiceVault.connect(whale)["deposit(uint256,uint256)"](0, amount);
      });

      it("When paused", async function () {
        await spiceVault.pause();

        const assets = ethers.utils.parseEther("10");
        await expect(
          spiceVault
            .connect(whale)
            ["withdraw(uint256,uint256,address)"](1, assets, alice.address)
        ).to.be.revertedWith("Pausable: paused");
      });

      it("When tokenId is 0", async function () {
        const assets = ethers.utils.parseEther("10");
        await expect(
          spiceVault
            .connect(whale)
            ["withdraw(uint256,uint256,address)"](0, assets, alice.address)
        ).to.be.revertedWithCustomError(spiceVault, "ParameterOutOfBounds");
      });

      it("When assets is 0", async function () {
        await expect(
          spiceVault
            .connect(whale)
            ["withdraw(uint256,uint256,address)"](1, 0, alice.address)
        ).to.be.revertedWithCustomError(spiceVault, "ParameterOutOfBounds");
      });

      it("When receiver is 0x0", async function () {
        const assets = ethers.utils.parseEther("10");
        await expect(
          spiceVault
            .connect(whale)
            ["withdraw(uint256,uint256,address)"](
              1,
              assets,
              ethers.constants.AddressZero
            )
        ).to.be.revertedWithCustomError(spiceVault, "InvalidAddress");
      });

      it("When metadata not revealed", async function () {
        const assets = ethers.utils.parseEther("10");
        await expect(
          spiceVault
            .connect(whale)
            ["withdraw(uint256,uint256,address)"](1, assets, alice.address)
        ).to.be.revertedWithCustomError(spiceVault, "WithdrawBeforeReveal");
      });

      it("When withdraw is not enabled", async function () {
        await spiceVault.setBaseURI("uri://");

        const assets = ethers.utils.parseEther("10");
        await expect(
          spiceVault
            .connect(whale)
            ["withdraw(uint256,uint256,address)"](1, assets, alice.address)
        ).to.be.revertedWithCustomError(spiceVault, "WithdrawDisabled");
      });

      it("When token does not exist", async function () {
        await spiceVault.setBaseURI("uri://");
        await spiceVault.setWithdrawable(true);

        const assets = ethers.utils.parseEther("10");
        await expect(
          spiceVault
            .connect(whale)
            ["withdraw(uint256,uint256,address)"](2, assets, alice.address)
        ).to.be.revertedWith("ERC721: invalid token ID");
      });

      it("When not owning token", async function () {
        await spiceVault.setBaseURI("uri://");
        await spiceVault.setWithdrawable(true);

        await spiceVault
          .connect(whale)
          ["safeTransferFrom(address,address,uint256)"](
            whale.address,
            alice.address,
            1
          );

        const assets = ethers.utils.parseEther("10");
        await expect(
          spiceVault
            .connect(whale)
            ["withdraw(uint256,uint256,address)"](1, assets, alice.address)
        ).to.be.revertedWithCustomError(spiceVault, "InvalidTokenId");
      });

      it("When share balance is not enough", async function () {
        await spiceVault.setBaseURI("uri://");
        await spiceVault.setWithdrawable(true);

        const assets = ethers.utils.parseEther("100");
        await expect(
          spiceVault
            .connect(whale)
            ["withdraw(uint256,uint256,address)"](1, assets, alice.address)
        ).to.be.revertedWithCustomError(spiceVault, "InsufficientShareBalance");
      });

      it("Split fees properly", async function () {
        const amount = ethers.utils.parseEther("93");
        const beforeBalance1 = await weth.balanceOf(
          constants.accounts.Multisig
        );
        const beforeBalance2 = await weth.balanceOf(treasury.address);
        const beforeBalance3 = await weth.balanceOf(alice.address);
        const fees = amount.mul(700).div(9300);
        const fees1 = fees.div(2);
        const fees2 = fees.sub(fees1);

        await spiceVault.setBaseURI("uri://");
        await spiceVault.setWithdrawable(true);

        const shares = await spiceVault
          .connect(whale)
          .callStatic["withdraw(uint256,uint256,address)"](
            1,
            amount,
            alice.address
          );

        const tx = await spiceVault
          .connect(whale)
          ["withdraw(uint256,uint256,address)"](1, amount, alice.address);

        expect(await weth.balanceOf(constants.accounts.Multisig)).to.be.eq(
          beforeBalance1.add(fees1)
        );
        expect(await weth.balanceOf(treasury.address)).to.be.eq(
          beforeBalance2.add(fees2)
        );
        expect(await weth.balanceOf(alice.address)).to.be.eq(
          beforeBalance3.add(amount)
        );
        await expect(tx)
          .to.emit(spiceVault, "Withdraw")
          .withArgs(whale.address, 1, alice.address, amount, shares);
      });
    });

    describe("Redeem", function () {
      beforeEach(async function () {
        const amount = ethers.utils.parseEther("100");
        await weth
          .connect(whale)
          .approve(spiceVault.address, ethers.constants.MaxUint256);

        await spiceVault.connect(whale)["deposit(uint256,uint256)"](0, amount);
      });

      it("When paused", async function () {
        await spiceVault.pause();

        const shares = ethers.utils.parseEther("100");
        await expect(
          spiceVault
            .connect(whale)
            ["redeem(uint256,uint256,address)"](1, shares, alice.address)
        ).to.be.revertedWith("Pausable: paused");
      });

      it("When tokenId is 0", async function () {
        const shares = ethers.utils.parseEther("100");
        await expect(
          spiceVault
            .connect(whale)
            ["redeem(uint256,uint256,address)"](0, shares, alice.address)
        ).to.be.revertedWithCustomError(spiceVault, "ParameterOutOfBounds");
      });

      it("When assets is 0", async function () {
        await expect(
          spiceVault
            .connect(whale)
            ["redeem(uint256,uint256,address)"](1, 0, alice.address)
        ).to.be.revertedWithCustomError(spiceVault, "ParameterOutOfBounds");
      });

      it("When receiver is 0x0", async function () {
        const shares = ethers.utils.parseEther("100");
        await expect(
          spiceVault
            .connect(whale)
            ["redeem(uint256,uint256,address)"](
              1,
              shares,
              ethers.constants.AddressZero
            )
        ).to.be.revertedWithCustomError(spiceVault, "InvalidAddress");
      });

      it("When metadata not revealed", async function () {
        const shares = ethers.utils.parseEther("100");
        await expect(
          spiceVault
            .connect(whale)
            ["redeem(uint256,uint256,address)"](1, shares, alice.address)
        ).to.be.revertedWithCustomError(spiceVault, "WithdrawBeforeReveal");
      });

      it("When withdraw is not enabled", async function () {
        await spiceVault.setBaseURI("uri://");

        const shares = ethers.utils.parseEther("100");
        await expect(
          spiceVault
            .connect(whale)
            ["redeem(uint256,uint256,address)"](1, shares, alice.address)
        ).to.be.revertedWithCustomError(spiceVault, "WithdrawDisabled");
      });

      it("When token does not exist", async function () {
        await spiceVault.setBaseURI("uri://");
        await spiceVault.setWithdrawable(true);

        const shares = ethers.utils.parseEther("100");
        await expect(
          spiceVault
            .connect(whale)
            ["redeem(uint256,uint256,address)"](2, shares, alice.address)
        ).to.be.revertedWith("ERC721: invalid token ID");
      });

      it("When not owning token", async function () {
        await spiceVault.setBaseURI("uri://");
        await spiceVault.setWithdrawable(true);
        await spiceVault
          .connect(whale)
          ["safeTransferFrom(address,address,uint256)"](
            whale.address,
            alice.address,
            1
          );

        const shares = ethers.utils.parseEther("100");
        await expect(
          spiceVault
            .connect(whale)
            ["redeem(uint256,uint256,address)"](1, shares, alice.address)
        ).to.be.revertedWithCustomError(spiceVault, "InvalidTokenId");
      });

      it("When share balance is not enough", async function () {
        await spiceVault.setBaseURI("uri://");
        await spiceVault.setWithdrawable(true);

        const shares = ethers.utils.parseEther("110");
        await expect(
          spiceVault
            .connect(whale)
            ["redeem(uint256,uint256,address)"](1, shares, alice.address)
        ).to.be.revertedWithCustomError(spiceVault, "InsufficientShareBalance");
      });

      it("Split fees properly", async function () {
        const shares = ethers.utils.parseEther("100");
        const beforeBalance1 = await weth.balanceOf(
          constants.accounts.Multisig
        );
        const beforeBalance2 = await weth.balanceOf(treasury.address);
        const beforeBalance3 = await weth.balanceOf(alice.address);

        await spiceVault.setBaseURI("uri://");
        await spiceVault.setWithdrawable(true);

        const assets = await spiceVault
          .connect(whale)
          .callStatic["redeem(uint256,uint256,address)"](
            1,
            shares,
            alice.address
          );

        const fees = assets.mul(700).div(9300);
        const fees1 = fees.div(2);
        const fees2 = fees.sub(fees1);

        const tx = await spiceVault
          .connect(whale)
          ["redeem(uint256,uint256,address)"](1, shares, alice.address);

        expect(await weth.balanceOf(constants.accounts.Multisig)).to.be.eq(
          beforeBalance1.add(fees1)
        );
        expect(await weth.balanceOf(treasury.address)).to.be.eq(
          beforeBalance2.add(fees2)
        );
        expect(await weth.balanceOf(alice.address)).to.be.eq(
          beforeBalance3.add(assets)
        );
        await expect(tx)
          .to.emit(spiceVault, "Withdraw")
          .withArgs(whale.address, 1, alice.address, assets, shares);
      });
    });
  });

  describe("Strategist Actions", function () {
    describe("Vault", function () {
      describe("Deposit", function () {
        beforeEach(async function () {
          const assets = ethers.utils.parseEther("100");
          await weth
            .connect(whale)
            .approve(spiceVault.address, ethers.constants.MaxUint256);
          await spiceVault
            .connect(whale)
            ["deposit(uint256,uint256)"](0, assets);
        });

        it("Only strategist can call", async function () {
          const assets = ethers.utils.parseEther("100");
          const shares = await vault.previewDeposit(assets);
          await expect(
            spiceVault
              .connect(alice)
              ["deposit(address,uint256,uint256)"](
                vault.address,
                assets,
                shares.mul(99).div(100)
              )
          ).to.be.revertedWith(
            `AccessControl: account ${alice.address.toLowerCase()} is missing role ${strategistRole}`
          );
        });

        it("Only deposit to vault", async function () {
          const assets = ethers.utils.parseEther("100");
          const shares = await vault.previewDeposit(assets);
          await expect(
            spiceVault
              .connect(strategist)
              ["deposit(address,uint256,uint256)"](
                token.address,
                assets,
                shares.mul(99).div(100)
              )
          ).to.be.revertedWith(
            `AccessControl: account ${token.address.toLowerCase()} is missing role ${vaultRole}`
          );
        });

        it("When slippage is too high", async function () {
          const assets = ethers.utils.parseEther("100");
          const shares = await vault.previewDeposit(assets);
          await expect(
            spiceVault
              .connect(strategist)
              ["deposit(address,uint256,uint256)"](
                vault.address,
                assets,
                shares.mul(101).div(100)
              )
          ).to.be.revertedWithCustomError(spiceVault, "SlippageTooHigh");
        });

        it("Take assets and mint shares", async function () {
          const assets = ethers.utils.parseEther("100");
          const shares = await vault.previewDeposit(assets);
          await spiceVault
            .connect(strategist)
            ["deposit(address,uint256,uint256)"](
              vault.address,
              assets,
              shares.mul(99).div(100)
            );

          expect(await vault.balanceOf(spiceVault.address)).to.be.eq(assets);
        });
      });

      describe("Mint", function () {
        beforeEach(async function () {
          const assets = ethers.utils.parseEther("100");
          await weth
            .connect(whale)
            .approve(spiceVault.address, ethers.constants.MaxUint256);
          await spiceVault
            .connect(whale)
            ["deposit(uint256,uint256)"](0, assets);
        });

        it("Only strategist can call", async function () {
          const shares = ethers.utils.parseEther("100");
          const assets = await vault.previewMint(shares);
          await expect(
            spiceVault
              .connect(alice)
              ["mint(address,uint256,uint256)"](
                vault.address,
                shares,
                assets.mul(101).div(100)
              )
          ).to.be.revertedWith(
            `AccessControl: account ${alice.address.toLowerCase()} is missing role ${strategistRole}`
          );
        });

        it("Only mint to vault", async function () {
          const shares = ethers.utils.parseEther("100");
          const assets = await vault.previewMint(shares);
          await expect(
            spiceVault
              .connect(strategist)
              ["mint(address,uint256,uint256)"](
                token.address,
                shares,
                assets.mul(101).div(100)
              )
          ).to.be.revertedWith(
            `AccessControl: account ${token.address.toLowerCase()} is missing role ${vaultRole}`
          );
        });

        it("When slippage is too high", async function () {
          const shares = ethers.utils.parseEther("100");
          const assets = await vault.previewMint(shares);
          await expect(
            spiceVault
              .connect(strategist)
              ["mint(address,uint256,uint256)"](
                vault.address,
                shares,
                assets.mul(99).div(100)
              )
          ).to.be.revertedWithCustomError(spiceVault, "SlippageTooHigh");
        });

        it("Take assets and mint shares", async function () {
          const shares = ethers.utils.parseEther("100");
          const assets = await vault.previewMint(shares);
          await spiceVault
            .connect(strategist)
            ["mint(address,uint256,uint256)"](
              vault.address,
              shares,
              assets.mul(101).div(100)
            );

          expect(await vault.balanceOf(spiceVault.address)).to.be.eq(shares);
        });
      });

      describe("Withdraw", function () {
        beforeEach(async function () {
          const assets = ethers.utils.parseEther("100");
          await weth
            .connect(whale)
            .approve(spiceVault.address, ethers.constants.MaxUint256);
          await spiceVault
            .connect(whale)
            ["deposit(uint256,uint256)"](0, assets);

          await spiceVault
            .connect(strategist)
            ["deposit(address,uint256,uint256)"](vault.address, assets, 0);
        });

        it("Only strategist can call", async function () {
          const assets = ethers.utils.parseEther("100");
          const shares = await vault.previewWithdraw(assets);
          await expect(
            spiceVault
              .connect(alice)
              ["withdraw(address,uint256,uint256)"](
                vault.address,
                assets,
                shares.mul(101).div(100)
              )
          ).to.be.revertedWith(
            `AccessControl: account ${alice.address.toLowerCase()} is missing role ${strategistRole}`
          );
        });

        it("Only withdraw from vault", async function () {
          const assets = ethers.utils.parseEther("100");
          const shares = await vault.previewWithdraw(assets);
          await expect(
            spiceVault
              .connect(strategist)
              ["withdraw(address,uint256,uint256)"](
                token.address,
                assets,
                shares.mul(101).div(100)
              )
          ).to.be.revertedWith(
            `AccessControl: account ${token.address.toLowerCase()} is missing role ${vaultRole}`
          );
        });

        it("When slippage is too high", async function () {
          const assets = ethers.utils.parseEther("50");
          const shares = await vault.previewWithdraw(assets);
          await expect(
            spiceVault
              .connect(strategist)
              ["withdraw(address,uint256,uint256)"](
                vault.address,
                assets,
                shares.mul(99).div(100)
              )
          ).to.be.revertedWithCustomError(spiceVault, "SlippageTooHigh");
        });

        it("Withdraw assets", async function () {
          const assets = ethers.utils.parseEther("50");
          const shares = await vault.previewWithdraw(assets);
          await spiceVault
            .connect(strategist)
            ["withdraw(address,uint256,uint256)"](
              vault.address,
              assets,
              shares.mul(101).div(100)
            );
        });
      });

      describe("Redeem", function () {
        beforeEach(async function () {
          const assets = ethers.utils.parseEther("100");
          await weth
            .connect(whale)
            .approve(spiceVault.address, ethers.constants.MaxUint256);
          await spiceVault
            .connect(whale)
            ["deposit(uint256,uint256)"](0, assets);

          await spiceVault
            .connect(strategist)
            ["deposit(address,uint256,uint256)"](vault.address, assets, 0);
        });

        it("Only strategist can call", async function () {
          const shares = ethers.utils.parseEther("100");
          const assets = await vault.previewRedeem(shares);
          await expect(
            spiceVault
              .connect(alice)
              ["redeem(address,uint256,uint256)"](
                vault.address,
                shares,
                assets.mul(99).div(100)
              )
          ).to.be.revertedWith(
            `AccessControl: account ${alice.address.toLowerCase()} is missing role ${strategistRole}`
          );
        });

        it("Only redeem from vault", async function () {
          const shares = ethers.utils.parseEther("100");
          const assets = await vault.previewRedeem(shares);
          await expect(
            spiceVault
              .connect(strategist)
              ["redeem(address,uint256,uint256)"](
                token.address,
                shares,
                assets.mul(99).div(100)
              )
          ).to.be.revertedWith(
            `AccessControl: account ${token.address.toLowerCase()} is missing role ${vaultRole}`
          );
        });

        it("When slippage is too high", async function () {
          const shares = ethers.utils.parseEther("100");
          const assets = await vault.previewRedeem(shares);
          await expect(
            spiceVault
              .connect(strategist)
              ["redeem(address,uint256,uint256)"](
                vault.address,
                shares,
                assets.mul(101).div(100)
              )
          ).to.be.revertedWithCustomError(spiceVault, "SlippageTooHigh");
        });

        it("Redeem assets", async function () {
          const shares = ethers.utils.parseEther("50");
          const assets = await vault.previewRedeem(shares);
          await spiceVault
            .connect(strategist)
            ["redeem(address,uint256,uint256)"](
              vault.address,
              shares,
              assets.mul(99).div(100)
            );
        });
      });
    });

    describe("Bend", function () {
      describe("Deposit", function () {
        beforeEach(async function () {
          const assets = ethers.utils.parseEther("100");
          await weth
            .connect(whale)
            .approve(spiceVault.address, ethers.constants.MaxUint256);
          await spiceVault
            .connect(whale)
            ["deposit(uint256,uint256)"](0, assets);
        });

        it("Only strategist can call", async function () {
          const assets = ethers.utils.parseEther("100");
          const shares = await bend.previewDeposit(assets);
          await expect(
            spiceVault
              .connect(alice)
              ["deposit(address,uint256,uint256)"](
                bend.address,
                assets,
                shares.mul(99).div(100)
              )
          ).to.be.revertedWith(
            `AccessControl: account ${alice.address.toLowerCase()} is missing role ${strategistRole}`
          );
        });

        it("Only deposit to bend", async function () {
          const assets = ethers.utils.parseEther("100");
          const shares = await bend.previewDeposit(assets);
          await expect(
            spiceVault
              .connect(strategist)
              ["deposit(address,uint256,uint256)"](
                token.address,
                assets,
                shares.mul(99).div(100)
              )
          ).to.be.revertedWith(
            `AccessControl: account ${token.address.toLowerCase()} is missing role ${vaultRole}`
          );
        });

        it("When slippage is too high", async function () {
          const assets = ethers.utils.parseEther("100");
          const shares = await bend.previewDeposit(assets);
          await expect(
            spiceVault
              .connect(strategist)
              ["deposit(address,uint256,uint256)"](
                bend.address,
                assets,
                shares.mul(101).div(100)
              )
          ).to.be.revertedWithCustomError(spiceVault, "SlippageTooHigh");
        });

        it("Take assets and mint shares", async function () {
          const assets = ethers.utils.parseEther("100");
          const shares = await bend.previewDeposit(assets);
          await spiceVault
            .connect(strategist)
            ["deposit(address,uint256,uint256)"](
              bend.address,
              assets,
              shares.mul(99).div(100)
            );

          expect(await bend.balanceOf(spiceVault.address)).to.be.eq(assets);
        });
      });

      describe("Mint", function () {
        beforeEach(async function () {
          const assets = ethers.utils.parseEther("100");
          await weth
            .connect(whale)
            .approve(spiceVault.address, ethers.constants.MaxUint256);
          await spiceVault
            .connect(whale)
            ["deposit(uint256,uint256)"](0, assets);
        });

        it("Only strategist can call", async function () {
          const shares = ethers.utils.parseEther("100");
          const assets = await bend.previewMint(shares);
          await expect(
            spiceVault
              .connect(alice)
              ["mint(address,uint256,uint256)"](
                bend.address,
                shares,
                assets.mul(101).div(100)
              )
          ).to.be.revertedWith(
            `AccessControl: account ${alice.address.toLowerCase()} is missing role ${strategistRole}`
          );
        });

        it("Only mint to bend", async function () {
          const shares = ethers.utils.parseEther("100");
          const assets = await bend.previewMint(shares);
          await expect(
            spiceVault
              .connect(strategist)
              ["mint(address,uint256,uint256)"](
                token.address,
                shares,
                assets.mul(101).div(100)
              )
          ).to.be.revertedWith(
            `AccessControl: account ${token.address.toLowerCase()} is missing role ${vaultRole}`
          );
        });

        it("When slippage is too high", async function () {
          const shares = ethers.utils.parseEther("100");
          const assets = await bend.previewMint(shares);
          await expect(
            spiceVault
              .connect(strategist)
              ["mint(address,uint256,uint256)"](
                bend.address,
                shares,
                assets.mul(99).div(100)
              )
          ).to.be.revertedWithCustomError(spiceVault, "SlippageTooHigh");
        });

        it("Take assets and mint shares", async function () {
          const shares = ethers.utils.parseEther("100");
          const assets = await bend.previewMint(shares);
          await spiceVault
            .connect(strategist)
            ["mint(address,uint256,uint256)"](
              bend.address,
              shares,
              assets.mul(101).div(100)
            );

          expect(await bend.balanceOf(spiceVault.address)).to.be.eq(shares);
        });
      });

      describe("Withdraw", function () {
        beforeEach(async function () {
          const assets = ethers.utils.parseEther("100");
          await weth
            .connect(whale)
            .approve(spiceVault.address, ethers.constants.MaxUint256);
          await spiceVault
            .connect(whale)
            ["deposit(uint256,uint256)"](0, assets);

          await spiceVault
            .connect(strategist)
            ["deposit(address,uint256,uint256)"](bend.address, assets, 0);
        });

        it("Only strategist can call", async function () {
          const assets = ethers.utils.parseEther("100");
          const shares = await bend.previewWithdraw(assets);
          await expect(
            spiceVault
              .connect(alice)
              ["withdraw(address,uint256,uint256)"](
                bend.address,
                assets,
                shares.mul(101).div(100)
              )
          ).to.be.revertedWith(
            `AccessControl: account ${alice.address.toLowerCase()} is missing role ${strategistRole}`
          );
        });

        it("Only withdraw from bend", async function () {
          const assets = ethers.utils.parseEther("100");
          const shares = await bend.previewWithdraw(assets);
          await expect(
            spiceVault
              .connect(strategist)
              ["withdraw(address,uint256,uint256)"](
                token.address,
                assets,
                shares.mul(101).div(100)
              )
          ).to.be.revertedWith(
            `AccessControl: account ${token.address.toLowerCase()} is missing role ${vaultRole}`
          );
        });

        it("When slippage is too high", async function () {
          const assets = ethers.utils.parseEther("100");
          const shares = await bend.previewWithdraw(assets);
          await expect(
            spiceVault
              .connect(strategist)
              ["withdraw(address,uint256,uint256)"](
                bend.address,
                assets,
                shares.mul(99).div(100)
              )
          ).to.be.revertedWithCustomError(spiceVault, "SlippageTooHigh");
        });

        it("Withdraw assets", async function () {
          const assets = ethers.utils.parseEther("50");
          const shares = await bend.previewWithdraw(assets);
          await spiceVault
            .connect(strategist)
            ["withdraw(address,uint256,uint256)"](
              bend.address,
              assets,
              shares.mul(101).div(100)
            );
        });
      });

      describe("Redeem", function () {
        beforeEach(async function () {
          const assets = ethers.utils.parseEther("100");
          await weth
            .connect(whale)
            .approve(spiceVault.address, ethers.constants.MaxUint256);
          await spiceVault
            .connect(whale)
            ["deposit(uint256,uint256)"](0, assets);

          await spiceVault
            .connect(strategist)
            ["deposit(address,uint256,uint256)"](bend.address, assets, 0);
        });

        it("Only strategist can call", async function () {
          const shares = ethers.utils.parseEther("100");
          const assets = await bend.previewRedeem(shares);
          await expect(
            spiceVault
              .connect(alice)
              ["redeem(address,uint256,uint256)"](
                bend.address,
                shares,
                assets.mul(99).div(100)
              )
          ).to.be.revertedWith(
            `AccessControl: account ${alice.address.toLowerCase()} is missing role ${strategistRole}`
          );
        });

        it("Only redeem from bend", async function () {
          const shares = ethers.utils.parseEther("100");
          const assets = await bend.previewRedeem(shares);
          await expect(
            spiceVault
              .connect(strategist)
              ["redeem(address,uint256,uint256)"](
                token.address,
                shares,
                assets.mul(99).div(100)
              )
          ).to.be.revertedWith(
            `AccessControl: account ${token.address.toLowerCase()} is missing role ${vaultRole}`
          );
        });

        it("When slippage is too high", async function () {
          const shares = ethers.utils.parseEther("100");
          const assets = await bend.previewRedeem(shares);
          await expect(
            spiceVault
              .connect(strategist)
              ["redeem(address,uint256,uint256)"](
                bend.address,
                shares,
                assets.mul(101).div(100)
              )
          ).to.be.revertedWithCustomError(spiceVault, "SlippageTooHigh");
        });

        it("Redeem assets", async function () {
          const shares = ethers.utils.parseEther("50");
          const assets = await bend.previewRedeem(shares);
          await spiceVault
            .connect(strategist)
            ["redeem(address,uint256,uint256)"](
              bend.address,
              shares,
              assets.mul(99).div(100)
            );
        });
      });
    });

    describe("Drops", function () {
      describe("Deposit", function () {
        beforeEach(async function () {
          const assets = ethers.utils.parseEther("100");
          await weth
            .connect(whale)
            .approve(spiceVault.address, ethers.constants.MaxUint256);
          await spiceVault
            .connect(whale)
            ["deposit(uint256,uint256)"](0, assets);
        });

        it("Only strategist can call", async function () {
          const assets = ethers.utils.parseEther("100");
          const shares = await drops.previewDeposit(assets);
          await expect(
            spiceVault
              .connect(alice)
              ["deposit(address,uint256,uint256)"](
                drops.address,
                assets,
                shares.mul(99).div(100)
              )
          ).to.be.revertedWith(
            `AccessControl: account ${alice.address.toLowerCase()} is missing role ${strategistRole}`
          );
        });

        it("Only deposit to drops", async function () {
          const assets = ethers.utils.parseEther("100");
          const shares = await drops.previewDeposit(assets);
          await expect(
            spiceVault
              .connect(strategist)
              ["deposit(address,uint256,uint256)"](
                token.address,
                assets,
                shares.mul(99).div(100)
              )
          ).to.be.revertedWith(
            `AccessControl: account ${token.address.toLowerCase()} is missing role ${vaultRole}`
          );
        });

        it("When slippage is too high", async function () {
          const assets = ethers.utils.parseEther("100");
          const shares = await drops.previewDeposit(assets);
          await expect(
            spiceVault
              .connect(strategist)
              ["deposit(address,uint256,uint256)"](
                drops.address,
                assets,
                shares.mul(101).div(100)
              )
          ).to.be.revertedWithCustomError(spiceVault, "SlippageTooHigh");
        });

        it("Take assets and mint shares", async function () {
          const assets = ethers.utils.parseEther("100");
          const shares = await drops.previewDeposit(assets);
          await spiceVault
            .connect(strategist)
            ["deposit(address,uint256,uint256)"](
              drops.address,
              assets,
              shares.mul(99).div(100)
            );

          expect(await drops.balanceOf(spiceVault.address)).to.be.closeTo(
            shares,
            shares.div(1000)
          );
        });
      });

      describe("Mint", function () {
        beforeEach(async function () {
          const assets = ethers.utils.parseEther("100");
          await weth
            .connect(whale)
            .approve(spiceVault.address, ethers.constants.MaxUint256);
          await spiceVault
            .connect(whale)
            ["deposit(uint256,uint256)"](0, assets);
        });

        it("Only strategist can call", async function () {
          const shares = ethers.utils.parseUnits("1000", 6);
          const assets = await drops.previewMint(shares);
          await expect(
            spiceVault
              .connect(alice)
              ["mint(address,uint256,uint256)"](
                drops.address,
                shares,
                assets.mul(101).div(100)
              )
          ).to.be.revertedWith(
            `AccessControl: account ${alice.address.toLowerCase()} is missing role ${strategistRole}`
          );
        });

        it("Only mint to drops", async function () {
          const shares = ethers.utils.parseUnits("1000", 6);
          const assets = await drops.previewMint(shares);
          await expect(
            spiceVault
              .connect(strategist)
              ["mint(address,uint256,uint256)"](
                token.address,
                shares,
                assets.mul(101).div(100)
              )
          ).to.be.revertedWith(
            `AccessControl: account ${token.address.toLowerCase()} is missing role ${vaultRole}`
          );
        });

        it("When slippage is too high", async function () {
          const shares = ethers.utils.parseUnits("1000", 6);
          const assets = await drops.previewMint(shares);
          await expect(
            spiceVault
              .connect(strategist)
              ["mint(address,uint256,uint256)"](
                drops.address,
                shares,
                assets.mul(99).div(100)
              )
          ).to.be.revertedWithCustomError(spiceVault, "SlippageTooHigh");
        });

        it("Take assets and mint shares", async function () {
          const shares = ethers.utils.parseUnits("1000", 6);
          const assets = await drops.previewMint(shares);
          await spiceVault
            .connect(strategist)
            ["mint(address,uint256,uint256)"](
              drops.address,
              shares,
              assets.mul(101).div(100)
            );

          expect(await drops.balanceOf(spiceVault.address)).to.be.closeTo(
            shares,
            shares.div(1000)
          );
        });
      });

      describe("Withdraw", function () {
        beforeEach(async function () {
          const assets = ethers.utils.parseEther("100");
          await weth
            .connect(whale)
            .approve(spiceVault.address, ethers.constants.MaxUint256);
          await spiceVault
            .connect(whale)
            ["deposit(uint256,uint256)"](0, assets);

          await spiceVault
            .connect(strategist)
            ["deposit(address,uint256,uint256)"](drops.address, assets, 0);
        });

        it("Only strategist can call", async function () {
          const assets = ethers.utils.parseEther("100");
          const shares = await drops.previewWithdraw(assets);
          await expect(
            spiceVault
              .connect(alice)
              ["withdraw(address,uint256,uint256)"](
                drops.address,
                assets,
                shares.mul(101).div(100)
              )
          ).to.be.revertedWith(
            `AccessControl: account ${alice.address.toLowerCase()} is missing role ${strategistRole}`
          );
        });

        it("Only withdraw from drops", async function () {
          const assets = ethers.utils.parseEther("100");
          const shares = await drops.previewWithdraw(assets);
          await expect(
            spiceVault
              .connect(strategist)
              ["withdraw(address,uint256,uint256)"](
                token.address,
                assets,
                shares.mul(101).div(100)
              )
          ).to.be.revertedWith(
            `AccessControl: account ${token.address.toLowerCase()} is missing role ${vaultRole}`
          );
        });

        it("When slippage is too high", async function () {
          const assets = ethers.utils.parseEther("50");
          const shares = await drops.previewWithdraw(assets);
          await expect(
            spiceVault
              .connect(strategist)
              ["withdraw(address,uint256,uint256)"](
                drops.address,
                assets,
                shares.mul(99).div(100)
              )
          ).to.be.revertedWithCustomError(spiceVault, "SlippageTooHigh");
        });

        it("Withdraw assets", async function () {
          const assets = ethers.utils.parseEther("50");
          const shares = await drops.previewWithdraw(assets);
          await spiceVault
            .connect(strategist)
            ["withdraw(address,uint256,uint256)"](
              drops.address,
              assets,
              shares.mul(101).div(100)
            );
        });
      });

      describe("Redeem", function () {
        beforeEach(async function () {
          const assets = ethers.utils.parseEther("100");
          await weth
            .connect(whale)
            .approve(spiceVault.address, ethers.constants.MaxUint256);
          await spiceVault
            .connect(whale)
            ["deposit(uint256,uint256)"](0, assets);

          await spiceVault
            .connect(strategist)
            ["deposit(address,uint256,uint256)"](drops.address, assets, 0);
        });

        it("Only strategist can call", async function () {
          const shares = ethers.utils.parseUnits("100", 6);
          const assets = await drops.previewRedeem(shares);
          await expect(
            spiceVault
              .connect(alice)
              ["redeem(address,uint256,uint256)"](
                drops.address,
                shares,
                assets.mul(99).div(100)
              )
          ).to.be.revertedWith(
            `AccessControl: account ${alice.address.toLowerCase()} is missing role ${strategistRole}`
          );
        });

        it("Only redeem from drops", async function () {
          const shares = ethers.utils.parseUnits("100", 6);
          const assets = await drops.previewRedeem(shares);
          await expect(
            spiceVault
              .connect(strategist)
              ["redeem(address,uint256,uint256)"](
                token.address,
                shares,
                assets.mul(99).div(100)
              )
          ).to.be.revertedWith(
            `AccessControl: account ${token.address.toLowerCase()} is missing role ${vaultRole}`
          );
        });

        it("When slippage is too high", async function () {
          const shares = ethers.utils.parseUnits("100", 6);
          const assets = await drops.previewRedeem(shares);
          await expect(
            spiceVault
              .connect(strategist)
              ["redeem(address,uint256,uint256)"](
                drops.address,
                shares,
                assets.mul(101).div(100)
              )
          ).to.be.revertedWithCustomError(spiceVault, "SlippageTooHigh");
        });

        it("Redeem assets", async function () {
          const shares = ethers.utils.parseUnits("100", 6);
          const assets = await drops.previewRedeem(shares);
          await spiceVault
            .connect(strategist)
            ["redeem(address,uint256,uint256)"](
              drops.address,
              shares,
              assets.mul(99).div(100)
            );
        });
      });
    });
  });

  describe("Admin Actions", function () {
    it("Set withdrawal fees", async function () {
      await expect(
        spiceVault.connect(alice).setWithdrawalFees(1000)
      ).to.be.revertedWith(
        `AccessControl: account ${alice.address.toLowerCase()} is missing role ${defaultAdminRole}`
      );

      await expect(
        spiceVault.connect(admin).setWithdrawalFees(10001)
      ).to.be.revertedWithCustomError(spiceVault, "ParameterOutOfBounds");

      await spiceVault.connect(admin).setWithdrawalFees(1000);

      expect(await spiceVault.withdrawalFees()).to.be.eq(1000);
    });

    it("Set Dev", async function () {
      await expect(
        spiceVault.connect(alice).setDev(carol.address)
      ).to.be.revertedWith(
        `AccessControl: account ${alice.address.toLowerCase()} is missing role ${defaultAdminRole}`
      );

      await expect(
        spiceVault.connect(admin).setDev(ethers.constants.AddressZero)
      ).to.be.revertedWithCustomError(spiceVault, "InvalidAddress");

      const tx = await spiceVault.connect(admin).setDev(carol.address);

      await expect(tx)
        .to.emit(spiceVault, "DevUpdated")
        .withArgs(carol.address);
      expect(await spiceVault.dev()).to.be.eq(carol.address);

      await checkRole(
        spiceVault,
        constants.accounts.Dev,
        defaultAdminRole,
        false
      );
      await checkRole(
        spiceVault,
        constants.accounts.Dev,
        strategistRole,
        false
      );
      await checkRole(spiceVault, carol.address, defaultAdminRole, true);
      await checkRole(spiceVault, carol.address, strategistRole, true);
    });

    it("Set Multisig", async function () {
      await expect(
        spiceVault.connect(alice).setMultisig(carol.address)
      ).to.be.revertedWith(
        `AccessControl: account ${alice.address.toLowerCase()} is missing role ${defaultAdminRole}`
      );

      await expect(
        spiceVault.connect(admin).setMultisig(ethers.constants.AddressZero)
      ).to.be.revertedWithCustomError(spiceVault, "InvalidAddress");

      const tx = await spiceVault.connect(admin).setMultisig(carol.address);

      await expect(tx)
        .to.emit(spiceVault, "MultisigUpdated")
        .withArgs(carol.address);
      expect(await spiceVault.multisig()).to.be.eq(carol.address);

      await checkRole(
        spiceVault,
        constants.accounts.Multisig,
        defaultAdminRole,
        false
      );
      await checkRole(
        spiceVault,
        constants.accounts.Multisig,
        assetReceiverRole,
        false
      );
      await checkRole(
        spiceVault,
        constants.accounts.Multisig,
        spiceRole,
        false
      );
      await checkRole(spiceVault, carol.address, defaultAdminRole, true);
      await checkRole(spiceVault, carol.address, assetReceiverRole, true);
      await checkRole(spiceVault, carol.address, spiceRole, true);
    });

    it("Set Fee Recipient", async function () {
      await expect(
        spiceVault.connect(alice).setFeeRecipient(carol.address)
      ).to.be.revertedWith(
        `AccessControl: account ${alice.address.toLowerCase()} is missing role ${defaultAdminRole}`
      );

      await expect(
        spiceVault.connect(admin).setFeeRecipient(ethers.constants.AddressZero)
      ).to.be.revertedWithCustomError(spiceVault, "InvalidAddress");

      const tx = await spiceVault.connect(admin).setFeeRecipient(carol.address);

      await expect(tx)
        .to.emit(spiceVault, "FeeRecipientUpdated")
        .withArgs(carol.address);
      expect(await spiceVault.feeRecipient()).to.be.eq(carol.address);
    });

    it("Set preview uri", async function () {
      await expect(
        spiceVault.connect(alice).setPreviewURI("previewuri://")
      ).to.be.revertedWith(
        `AccessControl: account ${alice.address.toLowerCase()} is missing role ${defaultAdminRole}`
      );

      await spiceVault.connect(admin).setPreviewURI("previewuri://");

      await spiceVault.connect(admin).setBaseURI("uri://");

      await expect(
        spiceVault.connect(admin).setPreviewURI("previewuri://")
      ).to.be.revertedWithCustomError(spiceVault, "MetadataRevealed");
    });

    it("Set base uri", async function () {
      await expect(
        spiceVault.connect(alice).setBaseURI("uri://")
      ).to.be.revertedWith(
        `AccessControl: account ${alice.address.toLowerCase()} is missing role ${defaultAdminRole}`
      );

      await spiceVault.connect(admin).setBaseURI("uri://");
    });

    it("Set verified", async function () {
      expect(await spiceVault.verified()).to.be.eq(false);

      await expect(
        spiceVault.connect(alice).setVerified(true)
      ).to.be.revertedWith(
        `AccessControl: account ${alice.address.toLowerCase()} is missing role ${spiceRole}`
      );

      await spiceVault.connect(spiceAdmin).setVerified(true);

      expect(await spiceVault.verified()).to.be.eq(true);
    });

    it("Set withdrawable", async function () {
      await expect(
        spiceVault.connect(alice).setWithdrawable(true)
      ).to.be.revertedWith(
        `AccessControl: account ${alice.address.toLowerCase()} is missing role ${defaultAdminRole}`
      );

      await spiceVault.connect(admin).setWithdrawable(true);
    });

    it("Pause", async function () {
      await expect(spiceVault.connect(alice).pause()).to.be.revertedWith(
        `AccessControl: account ${alice.address.toLowerCase()} is missing role ${defaultAdminRole}`
      );

      expect(await spiceVault.paused()).to.be.eq(false);

      const tx = await spiceVault.connect(admin).pause();

      await expect(tx).to.emit(spiceVault, "Paused").withArgs(admin.address);

      expect(await spiceVault.paused()).to.be.eq(true);
    });

    it("Unpause", async function () {
      await spiceVault.connect(admin).pause();

      await expect(spiceVault.connect(alice).unpause()).to.be.revertedWith(
        `AccessControl: account ${alice.address.toLowerCase()} is missing role ${defaultAdminRole}`
      );

      expect(await spiceVault.paused()).to.be.eq(true);

      const tx = await spiceVault.connect(admin).unpause();

      await expect(tx).to.emit(spiceVault, "Unpaused").withArgs(admin.address);

      expect(await spiceVault.paused()).to.be.eq(false);
    });
  });
});<|MERGE_RESOLUTION|>--- conflicted
+++ resolved
@@ -571,37 +571,6 @@
         ).to.be.revertedWith("Pausable: paused");
       });
 
-<<<<<<< HEAD
-      it("When there are no accounts with USER_ROLE", async function () {
-        await spiceVault
-          .connect(dev)
-          .revokeRole(userRole, constants.accounts.Dev);
-        await spiceVault
-          .connect(dev)
-          .revokeRole(userRole, constants.accounts.Multisig);
-        await spiceVault.connect(dev).revokeRole(userRole, admin.address);
-        const amount = ethers.utils.parseEther("100");
-        await weth
-          .connect(whale)
-          .approve(spiceVault.address, ethers.constants.MaxUint256);
-        await spiceVault.connect(whale)["deposit(uint256,uint256)"](0, amount);
-      });
-
-      it("When there is account with USER_ROLE", async function () {
-        await spiceVault.grantRole(userRole, alice.address);
-
-        const amount = ethers.utils.parseEther("100");
-        await weth
-          .connect(whale)
-          .approve(spiceVault.address, ethers.constants.MaxUint256);
-
-        await expect(
-          spiceVault.connect(whale)["deposit(uint256,uint256)"](0, amount)
-        ).to.be.revertedWithCustomError(spiceVault, "CallerNotEnabled");
-      });
-
-=======
->>>>>>> f3ab2633
       it("Only mint new NFT and deposit nothing", async function () {
         await weth
           .connect(whale)
@@ -741,37 +710,6 @@
         ).to.be.revertedWith("Pausable: paused");
       });
 
-<<<<<<< HEAD
-      it("When there are no accounts with USER_ROLE", async function () {
-        await spiceVault
-          .connect(dev)
-          .revokeRole(userRole, constants.accounts.Dev);
-        await spiceVault
-          .connect(dev)
-          .revokeRole(userRole, constants.accounts.Multisig);
-        await spiceVault.connect(dev).revokeRole(userRole, admin.address);
-        const amount = ethers.utils.parseEther("100");
-        await weth
-          .connect(whale)
-          .approve(spiceVault.address, ethers.constants.MaxUint256);
-        await spiceVault.connect(whale)["mint(uint256,uint256)"](0, amount);
-      });
-
-      it("When there is account with USER_ROLE", async function () {
-        await spiceVault.grantRole(userRole, alice.address);
-
-        const amount = ethers.utils.parseEther("100");
-        await weth
-          .connect(whale)
-          .approve(spiceVault.address, ethers.constants.MaxUint256);
-
-        await expect(
-          spiceVault.connect(whale)["mint(uint256,uint256)"](0, amount)
-        ).to.be.revertedWithCustomError(spiceVault, "CallerNotEnabled");
-      });
-
-=======
->>>>>>> f3ab2633
       it("Only mint new NFT and deposit nothing", async function () {
         await weth
           .connect(whale)
